--- conflicted
+++ resolved
@@ -13,11 +13,7 @@
 from vllm.pooling_params import PoolingParams
 from vllm.sampling_params import SamplingParams
 
-<<<<<<< HEAD
-__version__ = "0.4.2"
-=======
 from .version import __commit__, __version__
->>>>>>> e6803499
 
 __all__ = [
     "__commit__",
