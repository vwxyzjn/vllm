# Copyright 2023 The vLLM team.
# Adapted from
# https://github.com/NVIDIA/Megatron-LM/blob/main/megatron/core/parallel_state.py
# Copyright (c) 2022, NVIDIA CORPORATION. All rights reserved.
"""vLLM distributed state.
It takes over the control of the distributed environment from PyTorch.
The typical workflow is:

- call `init_distributed_environment` to initialize the distributed environment.
- call `initialize_model_parallel` or `ensure_model_parallel_initialized` to 
 initialize the model parallel groups.

- any code dealing with the distributed stuff

- call `destroy_model_parallel` to destroy the model parallel groups.
- call `destroy_distributed_environment` to destroy the distributed environment.

If you only need to use the distributed environment without model/pipeline
 parallelism, you can skip the model parallel initialization and destruction
 steps.
"""
import contextlib
import pickle
from collections import namedtuple
from contextlib import contextmanager, nullcontext
from dataclasses import dataclass
from multiprocessing import shared_memory
from typing import Any, Dict, List, Optional, Tuple, Union
from unittest.mock import patch

import torch
import torch.distributed
from torch.distributed import Backend, ProcessGroup

import vllm.envs as envs
from vllm.logger import init_logger


@dataclass
class GraphCaptureContext:
    stream: torch.cuda.Stream


TensorMetadata = namedtuple("TensorMetadata", ["device", "dtype", "size"])


def _split_tensor_dict(
    tensor_dict: Dict[str, Union[torch.Tensor, Any]]
) -> Tuple[List[Tuple[str, Any]], List[torch.Tensor]]:
    """Split the tensor dictionary into two parts:
    1. A list of (key, value) pairs. If the value is a tensor, it is replaced
         by its metadata.
    2. A list of tensors.
    """
    metadata_list: List[Tuple[str, Any]] = []
    tensor_list: List[torch.Tensor] = []
    for key, value in tensor_dict.items():
        if isinstance(value, torch.Tensor):
            # Note: we cannot use `value.device` here,
            # because it contains not only the device type but also the device
            # index (e.g. "cuda:0"). We only need the device type.
            # receiving side will set the device index.
            device = value.device.type
            metadata_list.append(
                (key, TensorMetadata(device, value.dtype, value.size())))
            tensor_list.append(value)
        else:
            metadata_list.append((key, value))
    return metadata_list, tensor_list


class GroupCoordinator:
    """
    PyTorch ProcessGroup wrapper for a group of processes.
    PyTorch ProcessGroup is bound to one specific communication backend,
        e.g. NCCL, Gloo, MPI, etc.
    GroupCoordinator takes charge of all the communication operations among
        the processes in the group. It can route the communication to
        a specific implementation (e.g. switch allreduce implementation
        based on the tensor size and cuda graph mode).
    """

    # available attributes:
    rank: int  # global rank
    ranks: List[int]  # global ranks in the group
    world_size: int  # size of the group
    # difference between `local_rank` and `rank_in_group`:
    # if we have a group of size 4 across two nodes:
    # Process | Node | Rank | Local Rank | Rank in Group
    #   0     |   0  |  0   |     0      |       0
    #   1     |   0  |  1   |     1      |       1
    #   2     |   1  |  2   |     0      |       2
    #   3     |   1  |  3   |     1      |       3
    local_rank: int  # local rank used to assign devices
    rank_in_group: int  # rank inside the group
    cpu_group: ProcessGroup  # group for CPU communication
    device_group: ProcessGroup  # group for device communication
    use_pynccl: bool  # a hint of whether to use PyNccl
    use_custom_allreduce: bool  # a hint of whether to use CustomAllreduce
    # communicators are only created for world size > 1
    pynccl_comm: Optional[Any]  # PyNccl communicator
    ca_comm: Optional[Any]  # Custom allreduce communicator
    mq_broadcaster: Optional[Any]  # shared memory broadcaster

    def __init__(
        self,
        group_ranks: List[List[int]],
        local_rank: int,
        torch_distributed_backend: Union[str, Backend],
        use_pynccl: bool,
        use_custom_allreduce: bool,
        use_tpu_communicator: bool,
        use_message_queue_broadcaster: bool = False,
    ):

        self.rank = torch.distributed.get_rank()
        self.local_rank = local_rank
        self.device_group = None
        self.cpu_group = None

        for ranks in group_ranks:
            device_group = torch.distributed.new_group(
                ranks, backend=torch_distributed_backend)
            # a group with `gloo` backend, to allow direct coordination between
            # processes through the CPU.
            cpu_group = torch.distributed.new_group(ranks, backend="gloo")
            if self.rank in ranks:
                self.ranks = ranks
                self.world_size = len(ranks)
                self.rank_in_group = ranks.index(self.rank)
                self.device_group = device_group
                self.cpu_group = cpu_group

        assert self.cpu_group is not None
        assert self.device_group is not None

        if torch.cuda.is_available():
            self.device = torch.device(f"cuda:{local_rank}")
        else:
            self.device = torch.device("cpu")

        self.use_pynccl = use_pynccl
        self.use_custom_allreduce = use_custom_allreduce
        self.use_tpu_communicator = use_tpu_communicator

        # lazy import to avoid documentation build error
        from vllm.distributed.device_communicators.custom_all_reduce import (
            CustomAllreduce)
        from vllm.distributed.device_communicators.pynccl import (
            PyNcclCommunicator)

        self.pynccl_comm: Optional[PyNcclCommunicator]
        if use_pynccl and self.world_size > 1:
            self.pynccl_comm = PyNcclCommunicator(
                group=self.cpu_group,
                device=self.device,
            )
        else:
            self.pynccl_comm = None

        self.ca_comm: Optional[CustomAllreduce]
        if use_custom_allreduce and self.world_size > 1:
            # Initialize a custom fast all-reduce implementation.
            self.ca_comm = CustomAllreduce(
                group=self.cpu_group,
                device=self.device,
            )
        else:
            self.ca_comm = None

        from vllm.distributed.device_communicators.tpu_communicator import (
            TpuCommunicator)
        self.tpu_communicator: Optional[TpuCommunicator]
        if use_tpu_communicator and self.world_size > 1:
            self.tpu_communicator = TpuCommunicator(group=self.cpu_group)

        from vllm.distributed.device_communicators.shm_broadcast import (
            MessageQueue)
        self.mq_broadcaster: Optional[MessageQueue] = None
        if use_message_queue_broadcaster and self.world_size > 1:
            self.mq_broadcaster = MessageQueue.create_from_process_group(
                self.cpu_group, 1 << 22, 6)

    @property
    def first_rank(self):
        """Return the global rank of the first process in the group"""
        return self.ranks[0]

    @property
    def last_rank(self):
        """Return the global rank of the last process in the group"""
        return self.ranks[-1]

    @property
    def is_first_rank(self):
        """Return whether the caller is the first process in the group"""
        return self.rank == self.first_rank

    @property
    def is_last_rank(self):
        """Return whether the caller is the last process in the group"""
        return self.rank == self.last_rank

    @property
    def next_rank(self):
        """Return the global rank of the process that follows the caller"""
        rank_in_group = self.rank_in_group
        world_size = self.world_size
        return self.ranks[(rank_in_group + 1) % world_size]

    @property
    def prev_rank(self):
        """Return the global rank of the process that precedes the caller"""
        rank_in_group = self.rank_in_group
        world_size = self.world_size
        return self.ranks[(rank_in_group - 1) % world_size]

    @contextmanager
    def graph_capture(
            self, graph_capture_context: Optional[GraphCaptureContext] = None):
        if graph_capture_context is None:
            stream = torch.cuda.Stream()
            graph_capture_context = GraphCaptureContext(stream)
        else:
            stream = graph_capture_context.stream

        ca_comm = self.ca_comm
        maybe_ca_context = nullcontext(
        ) if ca_comm is None else ca_comm.capture()

        # ensure all initialization operations complete before attempting to
        # capture the graph on another stream
        curr_stream = torch.cuda.current_stream()
        if curr_stream != stream:
            stream.wait_stream(curr_stream)

        with torch.cuda.stream(stream), maybe_ca_context:
            # In graph mode, we have to be very careful about the collective
            # operations. The current status is:
            #     allreduce \ Mode   |  Eager  |  Graph  |
            # --------------------------------------------
            # custom allreduce       | enabled | enabled |
            # PyNccl                 | disabled| enabled |
            # torch.distributed      | enabled | disabled|
            #
            # Note that custom allreduce will have a runtime check, if the
            #  tensor size is too large, it will fallback to the next
            #  available option.
            # In summary: When using CUDA graph, we use
            #  either custom all-reduce kernel or pynccl. When not using
            #  CUDA graph, we use either custom all-reduce kernel or
            #  PyTorch NCCL. We always prioritize using custom all-reduce
            #  kernel but fall back to PyTorch or pynccl if it is
            #  disabled or not supported.
            pynccl_comm = self.pynccl_comm
            maybe_pynccl_context: Any
            if not pynccl_comm:
                maybe_pynccl_context = nullcontext()
            else:
                maybe_pynccl_context = pynccl_comm.change_state(
                    enable=True, stream=torch.cuda.current_stream())
            with maybe_pynccl_context:
                yield graph_capture_context

    def all_reduce(self, input_: torch.Tensor) -> torch.Tensor:
        """
        NOTE: This operation will be applied in-place or out-of-place. 
        Always assume this function modifies its input, but use the return
        value as the output.
        """
        ca_comm = self.ca_comm

        # Bypass the function if we are using only 1 GPU.
        if self.world_size == 1:
            return input_

        # For TPUs, use TPU communicator.
        tpu_comm = self.tpu_communicator
        if tpu_comm is not None and not tpu_comm.disabled:
            return tpu_comm.all_reduce(input_)

        if ca_comm is not None:
            out = ca_comm.custom_all_reduce(input_)
            if out is not None:
                return out
        pynccl_comm = self.pynccl_comm
        if (pynccl_comm is not None and not pynccl_comm.disabled):
            pynccl_comm.all_reduce(input_)
        elif input_.is_cpu:
            import intel_extension_for_pytorch as ipex
            ipex.distributed.all_reduce(input_, group=self.device_group)
        else:
            torch.distributed.all_reduce(input_, group=self.device_group)
        return input_

    def all_gather(self, input_: torch.Tensor, dim: int = -1) -> torch.Tensor:
        world_size = self.world_size
        # Bypass the function if we are using only 1 GPU.
        if world_size == 1:
            return input_
        assert -input_.dim() <= dim < input_.dim(), (
            f"Invalid dim ({dim}) for input tensor with shape {input_.size()}")

        # For TPUs, use TPU communicator.
        tpu_comm = self.tpu_communicator
        if tpu_comm is not None and not tpu_comm.disabled:
            return tpu_comm.all_gather(input_, dim)

        if dim < 0:
            # Convert negative dim to positive.
            dim += input_.dim()
        input_size = input_.size()
        # Allocate output tensor.
        output_tensor = torch.empty((world_size, ) + input_size,
                                    dtype=input_.dtype,
                                    device=input_.device)
        # All-gather.
        torch.distributed.all_gather_into_tensor(output_tensor,
                                                 input_,
                                                 group=self.device_group)
        # Reshape
        output_tensor = output_tensor.movedim(0, dim)
        output_tensor = output_tensor.reshape(input_size[:dim] +
                                              (world_size *
                                               input_size[dim], ) +
                                              input_size[dim + 1:])
        return output_tensor

    def gather(self,
               input_: torch.Tensor,
               dst: int = 0,
               dim: int = -1) -> Optional[torch.Tensor]:
        """
        NOTE: We assume that the input tensor is on the same device across
        all the ranks.
        NOTE: `dst` is the local rank of the destination rank.
        """
        world_size = self.world_size
        # Bypass the function if we are using only 1 GPU.
        if world_size == 1:
            return input_
        assert -input_.dim() <= dim < input_.dim(), (
            f"Invalid dim ({dim}) for input tensor with shape {input_.size()}")
        if dim < 0:
            # Convert negative dim to positive.
            dim += input_.dim()
        # Allocate output tensor.
        if self.rank_in_group == dst:
            gather_list = [torch.empty_like(input_) for _ in range(world_size)]
        else:
            gather_list = None
        # Gather.
        torch.distributed.gather(input_,
                                 gather_list,
                                 dst=self.ranks[dst],
                                 group=self.device_group)
        if self.rank_in_group == dst:
            output_tensor = torch.cat(gather_list, dim=dim)
        else:
            output_tensor = None
        return output_tensor

    def broadcast(self, input_: torch.Tensor, src: int = 0):
        """Broadcast the input tensor.
        NOTE: `src` is the local rank of the source rank.
        """
        assert src < self.world_size, f"Invalid src rank ({src})"

        # Bypass the function if we are using only 1 GPU.
        if self.world_size == 1:
            return input_
        # Broadcast.
        torch.distributed.broadcast(input_,
                                    src=self.ranks[src],
                                    group=self.device_group)
        return input_

    def broadcast_object(self, obj: Optional[Any] = None, src: int = 0):
        """Broadcast the input object.
        NOTE: `src` is the local rank of the source rank.
        """
        assert src < self.world_size, f"Invalid src rank ({src})"

        # Bypass the function if we are using only 1 GPU.
        if self.world_size == 1:
            return obj
        if self.mq_broadcaster is not None:
            assert src == 0, "Message queue broadcaster only supports src=0"
            return self.mq_broadcaster.broadcast_object(obj)
        if self.rank_in_group == src:
            torch.distributed.broadcast_object_list([obj],
                                                    src=self.ranks[src],
                                                    group=self.cpu_group)
            return obj
        else:
            recv = [None]
            torch.distributed.broadcast_object_list(recv,
                                                    src=self.ranks[src],
                                                    group=self.cpu_group)
            return recv[0]

    def broadcast_object_list(self,
                              obj_list: List[Any],
                              src: int = 0,
                              group: Optional[ProcessGroup] = None):
        """Broadcast the input object list.
        NOTE: `src` is the local rank of the source rank.
        """
        assert src < self.world_size, f"Invalid src rank ({src})"

        # Bypass the function if we are using only 1 GPU.
        if self.world_size == 1:
            return obj_list
        # Broadcast.
        torch.distributed.broadcast_object_list(obj_list,
                                                src=self.ranks[src],
                                                group=self.device_group)
        return obj_list

    def send_object(self, obj: Any, dst: int) -> None:
        """Send the input object list to the destination rank."""
        """NOTE: `dst` is the local rank of the destination rank."""

        assert dst < self.world_size, f"Invalid dst rank ({dst})"

        assert dst != self.rank_in_group, (
            "Invalid destination rank. Destination rank is the same "
            "as the current rank.")

        # Serialize object to tensor and get the size as well
        object_tensor = torch.frombuffer(pickle.dumps(obj), dtype=torch.uint8)

        size_tensor = torch.tensor([object_tensor.numel()],
                                   dtype=torch.long,
                                   device="cpu")

        # Send object size

        torch.distributed.send(size_tensor,
                               dst=self.ranks[dst],
                               group=self.cpu_group)

        # Send object
        torch.distributed.send(object_tensor,
                               dst=self.ranks[dst],
                               group=self.cpu_group)

        return None

    def recv_object(self, src: int) -> Any:
        """Receive the input object list from the source rank."""
        """NOTE: `src` is the local rank of the source rank."""

        assert src < self.world_size, f"Invalid src rank ({src})"

        assert src != self.rank_in_group, (
            "Invalid source rank. Source rank is the same as the current rank."
        )

        size_tensor = torch.empty(1, dtype=torch.long, device="cpu")

        # Receive object size
        rank_size = torch.distributed.recv(size_tensor,
                                           src=self.ranks[src],
                                           group=self.cpu_group)

        # Tensor to receive serialized objects into.
        object_tensor = torch.empty(  # type: ignore[call-overload]
            size_tensor.item(),  # type: ignore[arg-type]
            dtype=torch.uint8,
            device="cpu")

        rank_object = torch.distributed.recv(object_tensor,
                                             src=self.ranks[src],
                                             group=self.cpu_group)

        assert rank_object == rank_size, (
            "Received object sender rank does not match the size sender rank.")

        obj = pickle.loads(object_tensor.numpy().tobytes())

        return obj

    def broadcast_tensor_dict(
        self,
        tensor_dict: Optional[Dict[str, Union[torch.Tensor, Any]]] = None,
        src: int = 0,
        group: Optional[ProcessGroup] = None,
        metadata_group: Optional[ProcessGroup] = None
    ) -> Optional[Dict[str, Union[torch.Tensor, Any]]]:
        """Broadcast the input tensor dictionary.
        NOTE: `src` is the local rank of the source rank.
        """
        # Bypass the function if we are using only 1 GPU.
        if (not torch.distributed.is_initialized() or self.world_size == 1):
            return tensor_dict

        group = self.device_group
        metadata_group = self.cpu_group
        assert src < self.world_size, f"Invalid src rank ({src})"

        rank_in_group = self.rank_in_group
        if rank_in_group == src:
            metadata_list: List[Tuple[Any, Any]] = []
            assert isinstance(
                tensor_dict,
                dict), (f"Expecting a dictionary, got {type(tensor_dict)}")
            metadata_list, tensor_list = _split_tensor_dict(tensor_dict)
            # `metadata_list` lives in CPU memory.
            # `broadcast_object_list` has serialization & deserialization,
            # all happening on CPU. Therefore, we can use the CPU group.
            self.broadcast_object(metadata_list, src=src)
            async_handles = []
            for tensor in tensor_list:
                if tensor.numel() == 0:
                    # Skip broadcasting empty tensors.
                    continue
                if tensor.is_cpu:
                    # use metadata_group for CPU tensors
                    handle = torch.distributed.broadcast(tensor,
                                                         src=self.ranks[src],
                                                         group=metadata_group,
                                                         async_op=True)
                else:
                    # use group for GPU tensors
                    handle = torch.distributed.broadcast(tensor,
                                                         src=self.ranks[src],
                                                         group=group,
                                                         async_op=True)
                async_handles.append(handle)
            for async_handle in async_handles:
                async_handle.wait()

        else:
            metadata_list = self.broadcast_object(None, src=src)
            tensor_dict = {}
            async_handles = []
            for key, value in metadata_list:
                if isinstance(value, TensorMetadata):
                    tensor = torch.empty(value.size,
                                         dtype=value.dtype,
                                         device=value.device)
                    if tensor.numel() == 0:
                        # Skip broadcasting empty tensors.
                        tensor_dict[key] = tensor
                        continue
                    if tensor.is_cpu:
                        # use metadata_group for CPU tensors
                        handle = torch.distributed.broadcast(
                            tensor,
                            src=self.ranks[src],
                            group=metadata_group,
                            async_op=True)
                    else:
                        # use group for GPU tensors
                        handle = torch.distributed.broadcast(
                            tensor,
                            src=self.ranks[src],
                            group=group,
                            async_op=True)
                    async_handles.append(handle)
                    tensor_dict[key] = tensor
                else:
                    tensor_dict[key] = value
            for async_handle in async_handles:
                async_handle.wait()
        return tensor_dict

    def send_tensor_dict(
        self,
        tensor_dict: Dict[str, Union[torch.Tensor, Any]],
        dst: Optional[int] = None,
        all_gather_group: Optional["GroupCoordinator"] = None,
    ) -> Optional[Dict[str, Union[torch.Tensor, Any]]]:
        """Send the input tensor dictionary.
        NOTE: `dst` is the local rank of the source rank.
        """
        # Bypass the function if we are using only 1 GPU.
        if not torch.distributed.is_initialized() or self.world_size == 1:
            return tensor_dict

        all_gather_size = (1 if all_gather_group is None else
                           all_gather_group.world_size)
        all_gather_rank = (0 if all_gather_group is None else
                           all_gather_group.rank_in_group)

        group = self.device_group
        metadata_group = self.cpu_group

        if dst is None:
            dst = (self.rank_in_group + 1) % self.world_size
        assert dst < self.world_size, f"Invalid dst rank ({dst})"

        metadata_list: List[Tuple[Any, Any]] = []
        assert isinstance(
            tensor_dict,
            dict), f"Expecting a dictionary, got {type(tensor_dict)}"
        metadata_list, tensor_list = _split_tensor_dict(tensor_dict)
        # `metadata_list` lives in CPU memory.
        # `send_object_list` has serialization & deserialization,
        # all happening on CPU. Therefore, we can use the CPU group.
        self.send_object(metadata_list, dst=dst)
        for tensor in tensor_list:
            if tensor.numel() == 0:
                # Skip sending empty tensors.
                continue

            # send-allgather: send only a slice, then do allgather.
            if (all_gather_group is not None
                    and tensor.numel() % all_gather_size == 0):
                tensor = tensor.reshape(all_gather_size, -1)[all_gather_rank]

            if tensor.is_cpu:
                # use metadata_group for CPU tensors
                torch.distributed.send(tensor,
                                       dst=self.ranks[dst],
                                       group=metadata_group)
            else:
                # use group for GPU tensors
                torch.distributed.send(tensor,
                                       dst=self.ranks[dst],
                                       group=group)
        return None

    def recv_tensor_dict(
        self,
        src: Optional[int] = None,
        all_gather_group: Optional["GroupCoordinator"] = None,
    ) -> Optional[Dict[str, Union[torch.Tensor, Any]]]:
        """Recv the input tensor dictionary.
        NOTE: `src` is the local rank of the source rank.
        """
        # Bypass the function if we are using only 1 GPU.
        if not torch.distributed.is_initialized() or self.world_size == 1:
            return None

        all_gather_size = (1 if all_gather_group is None else
                           all_gather_group.world_size)
        all_gather_rank = (0 if all_gather_group is None else
                           all_gather_group.rank_in_group)

        group = self.device_group
        metadata_group = self.cpu_group

        if src is None:
            src = (self.rank_in_group - 1) % self.world_size
        assert src < self.world_size, f"Invalid src rank ({src})"

        recv_metadata_list = self.recv_object(src=src)
        tensor_dict: Dict[str, Any] = {}
        for key, value in recv_metadata_list:
            if isinstance(value, TensorMetadata):
                tensor = torch.empty(value.size,
                                     dtype=value.dtype,
                                     device=value.device)
                if tensor.numel() == 0:
                    # Skip broadcasting empty tensors.
                    tensor_dict[key] = tensor
                    continue

                # send-allgather: send only a slice, then do allgather.
                use_all_gather = (all_gather_group is not None
                                  and tensor.numel() % all_gather_size == 0)

                if use_all_gather:
                    orig_shape = tensor.shape
                    tensor = tensor.reshape(all_gather_size,
                                            -1)[all_gather_rank]

                if tensor.is_cpu:
                    # use metadata_group for CPU tensors
                    torch.distributed.recv(tensor,
                                           src=self.ranks[src],
                                           group=metadata_group)
                else:
                    # use group for GPU tensors
                    torch.distributed.recv(tensor,
                                           src=self.ranks[src],
                                           group=group)
                if use_all_gather:
                    # do the allgather
                    tensor = all_gather_group.all_gather(  # type: ignore
                        tensor, dim=0)
                    tensor = tensor.reshape(orig_shape)

                tensor_dict[key] = tensor
            else:
                tensor_dict[key] = value
        return tensor_dict

    def barrier(self):
        """Barrier synchronization among the group.
        NOTE: don't use `device_group` here! `barrier` in NCCL is
        terrible because it is internally a broadcast operation with
        secretly created GPU tensors. It is easy to mess up the current
        device. Use the CPU group instead.
        """
        torch.distributed.barrier(group=self.cpu_group)

    def send(self, tensor: torch.Tensor, dst: Optional[int] = None) -> None:
        """Sends a tensor to the destination rank in a non-blocking way"""
        """NOTE: `dst` is the local rank of the destination rank."""
        if dst is None:
            dst = (self.rank_in_group + 1) % self.world_size

        pynccl_comm = self.pynccl_comm
        if pynccl_comm is not None and not pynccl_comm.disabled:
            pynccl_comm.send(tensor, dst)
        else:
            torch.distributed.send(tensor, self.ranks[dst], self.device_group)

    def recv(self,
             size: torch.Size,
             dtype: torch.dtype,
             src: Optional[int] = None) -> torch.Tensor:
        """Receives a tensor from the source rank."""
        """NOTE: `src` is the local rank of the source rank."""
        if src is None:
            src = (self.rank_in_group - 1) % self.world_size

        tensor = torch.empty(size, dtype=dtype, device=self.device)
        pynccl_comm = self.pynccl_comm
        if pynccl_comm is not None and not pynccl_comm.disabled:
            pynccl_comm.recv(tensor, src)
        else:
            torch.distributed.recv(tensor, self.ranks[src], self.device_group)
        return tensor

    def destroy(self):
        if self.device_group is not None:
            torch.distributed.destroy_process_group(self.device_group)
            self.device_group = None
        if self.cpu_group is not None:
            torch.distributed.destroy_process_group(self.cpu_group)
            self.cpu_group = None
        if self.pynccl_comm is not None:
            self.pynccl_comm = None
        if self.ca_comm is not None:
            self.ca_comm = None
        if self.mq_broadcaster is not None:
            self.mq_broadcaster = None


_WORLD: Optional[GroupCoordinator] = None


def get_world_group() -> GroupCoordinator:
    assert _WORLD is not None, ("world group is not initialized")
    return _WORLD


def init_world_group(ranks: List[int], local_rank: int,
                     backend: str) -> GroupCoordinator:
    return GroupCoordinator(
        group_ranks=[ranks],
        local_rank=local_rank,
        torch_distributed_backend=backend,
        use_pynccl=False,
        use_custom_allreduce=False,
        use_tpu_communicator=False,
    )


def init_model_parallel_group(
    group_ranks: List[List[int]],
    local_rank: int,
    backend: str,
    use_custom_allreduce: Optional[bool] = None,
    use_message_queue_broadcaster: bool = False,
) -> GroupCoordinator:
    if use_custom_allreduce is None:
        use_custom_allreduce = _ENABLE_CUSTOM_ALL_REDUCE
    return GroupCoordinator(
        group_ranks=group_ranks,
        local_rank=local_rank,
        torch_distributed_backend=backend,
        use_pynccl=True,
        use_custom_allreduce=use_custom_allreduce,
        use_tpu_communicator=True,
        use_message_queue_broadcaster=use_message_queue_broadcaster,
    )


_TP: Optional[GroupCoordinator] = None


def get_tp_group() -> GroupCoordinator:
    assert _TP is not None, ("tensor model parallel group is not initialized")
    return _TP


# kept for backward compatibility
get_tensor_model_parallel_group = get_tp_group

_PP: Optional[GroupCoordinator] = None


def get_pp_group() -> GroupCoordinator:
    assert _PP is not None, (
        "pipeline model parallel group is not initialized")
    return _PP


# kept for backward compatibility
get_pipeline_model_parallel_group = get_pp_group


@contextmanager
def graph_capture():
    """
    `graph_capture` is a context manager which should surround the code that
    is capturing the CUDA graph. Its main purpose is to ensure that the
    some operations will be run after the graph is captured, before the graph
    is replayed. It returns a `GraphCaptureContext` object which contains the
    necessary data for the graph capture. Currently, it only contains the
    stream that the graph capture is running on. This stream is set to the
    current CUDA stream when the context manager is entered and reset to the
    default stream when the context manager is exited. This is to ensure that
    the graph capture is running on a separate stream from the default stream,
    in order to explicitly distinguish the kernels to capture
    from other kernels possibly launched on background in the default stream.
    """
    with get_tp_group().graph_capture() as context, get_pp_group(
    ).graph_capture(context):
        yield context


logger = init_logger(__name__)

_ENABLE_CUSTOM_ALL_REDUCE = True


def set_custom_all_reduce(enable: bool):
    global _ENABLE_CUSTOM_ALL_REDUCE
    _ENABLE_CUSTOM_ALL_REDUCE = enable


def init_distributed_environment(
    world_size: int = -1,
    rank: int = -1,
    distributed_init_method: str = "env://",
    local_rank: int = -1,
    backend: str = "nccl",
):
    logger.debug(
        "world_size=%d rank=%d local_rank=%d "
        "distributed_init_method=%s backend=%s", world_size, rank, local_rank,
        distributed_init_method, backend)
    if not torch.distributed.is_initialized():
        assert distributed_init_method is not None, (
            "distributed_init_method must be provided when initializing "
            "distributed environment")
        # this backend is used for WORLD
        torch.distributed.init_process_group(
            backend=backend,
            init_method=distributed_init_method,
            world_size=world_size,
            rank=rank)
    # set the local rank
    # local_rank is not available in torch ProcessGroup,
    # see https://github.com/pytorch/pytorch/issues/122816
    if local_rank == -1:
        # local rank not set, this usually happens in single-node
        # setting, where we can use rank as local rank
        if distributed_init_method == "env://":
            local_rank = envs.LOCAL_RANK
        else:
            local_rank = rank
    global _WORLD
    if _WORLD is None:
        ranks = list(range(torch.distributed.get_world_size()))
        _WORLD = init_world_group(ranks, local_rank, backend)
    else:
        assert _WORLD.world_size == torch.distributed.get_world_size(), (
            "world group already initialized with a different world size")


def initialize_model_parallel(
    tensor_model_parallel_size: int = 1,
    pipeline_model_parallel_size: int = 1,
    backend: Optional[str] = None,
) -> None:
    """
    Initialize model parallel groups.

    Arguments:
        tensor_model_parallel_size: number of GPUs used for tensor model
            parallelism.
        pipeline_model_parallel_size: number of GPUs used for pipeline model
            parallelism.

    Let's say we have a total of 8 GPUs denoted by g0 ... g7 and we
    use 2 GPUs to parallelize the model tensor, and 4 GPUs to parallelize
    the model pipeline. The present function will
    create 4 tensor model-parallel groups and 2 pipeline model-parallel groups:
        4 tensor model-parallel groups:
            [g0, g1], [g2, g3], [g4, g5], [g6, g7]
        2 pipeline model-parallel groups:
            [g0, g2, g4, g6], [g1, g3, g5, g7]
    Note that for efficiency, the caller should make sure adjacent ranks
    are on the same DGX box. For example if we are using 2 DGX-1 boxes
    with a total of 16 GPUs, rank 0 to 7 belong to the first box and
    ranks 8 to 15 belong to the second box.
    """
    # Get world size and rank. Ensure some consistencies.
    assert torch.distributed.is_initialized()
    world_size: int = torch.distributed.get_world_size()
    backend = backend or torch.distributed.get_backend(
        get_world_group().device_group)

    if (world_size !=
            tensor_model_parallel_size * pipeline_model_parallel_size):
        raise RuntimeError(
            f"world_size ({world_size}) is not equal to "
            f"tensor_model_parallel_size ({tensor_model_parallel_size}) x "
            f"pipeline_model_parallel_size ({pipeline_model_parallel_size})")

    # Build the tensor model-parallel groups.
    num_tensor_model_parallel_groups: int = (world_size //
                                             tensor_model_parallel_size)
    global _TP
    assert _TP is None, ("tensor model parallel group is already initialized")
    group_ranks = []
    for i in range(num_tensor_model_parallel_groups):
        ranks = list(
            range(i * tensor_model_parallel_size,
                  (i + 1) * tensor_model_parallel_size))
        group_ranks.append(ranks)

    # message queue broadcaster is only used in tensor model parallel group
    _TP = init_model_parallel_group(group_ranks,
                                    get_world_group().local_rank,
                                    backend,
                                    use_message_queue_broadcaster=True)

    # Build the pipeline model-parallel groups.
    num_pipeline_model_parallel_groups: int = (world_size //
                                               pipeline_model_parallel_size)
    global _PP
    assert _PP is None, (
        "pipeline model parallel group is already initialized")
    group_ranks = []
    for i in range(num_pipeline_model_parallel_groups):
        ranks = list(range(i, world_size, num_pipeline_model_parallel_groups))
        group_ranks.append(ranks)
    # pipeline parallel does not need custom allreduce
    _PP = init_model_parallel_group(group_ranks,
                                    get_world_group().local_rank,
                                    backend,
                                    use_custom_allreduce=False)


def ensure_model_parallel_initialized(
    tensor_model_parallel_size: int,
    pipeline_model_parallel_size: int,
    backend: Optional[str] = None,
) -> None:
    """Helper to initialize model parallel groups if they are not initialized,
    or ensure tensor-parallel and pipeline-parallel sizes are equal to expected
    values if the model parallel groups are initialized.
    """
    backend = backend or torch.distributed.get_backend(
        get_world_group().device_group)
    if not model_parallel_is_initialized():
        initialize_model_parallel(tensor_model_parallel_size,
                                  pipeline_model_parallel_size, backend)
        return

    assert (
        get_tensor_model_parallel_world_size() == tensor_model_parallel_size
    ), ("tensor parallel group already initialized, but of unexpected size: "
        f"{get_tensor_model_parallel_world_size()=} vs. "
        f"{tensor_model_parallel_size=}")
    pp_world_size = get_pp_group().world_size
    assert (pp_world_size == pipeline_model_parallel_size), (
        "pipeline parallel group already initialized, but of unexpected size: "
        f"{pp_world_size=} vs. "
        f"{pipeline_model_parallel_size=}")


def model_parallel_is_initialized():
    """Check if tensor and pipeline parallel groups are initialized."""
    return (_TP is not None and _PP is not None)


_TP_STATE_PATCHED = False


@contextmanager
def patch_tensor_parallel_group(tp_group: GroupCoordinator):
    """Patch the tp group temporarily until this function ends.

    This method is for draft workers of speculative decoding to run draft model
    with different tp degree from that of target model workers.

<<<<<<< HEAD
def get_pipeline_model_parallel_group():
    """Get the pipeline model parallel group the caller rank belongs to."""
    # assert _PIPELINE_MODEL_PARALLEL_GROUP is not None, (
    #     "pipeline model parallel group is not initialized")
    # return _PIPELINE_MODEL_PARALLEL_GROUP
    pass
=======
    Args:
        tp_group (GroupCoordinator): the tp group coordinator
    """
    global _TP_STATE_PATCHED
    assert not _TP_STATE_PATCHED, "Should not call when it's already patched"

    _TP_STATE_PATCHED = True
    old_tp_group = get_tp_group()
    global _TP
    _TP = tp_group
    try:
        yield
    finally:
        # restore the original state
        _TP_STATE_PATCHED = False
        _TP = old_tp_group
>>>>>>> e6803499


def get_tensor_model_parallel_world_size():
    """Return world size for the tensor model parallel group."""
<<<<<<< HEAD
    return 1


def get_pipeline_model_parallel_world_size():
    """Return world size for the pipeline model parallel group."""
    return torch.distributed.get_world_size(
        group=get_pipeline_model_parallel_group())
=======
    return get_tp_group().world_size
>>>>>>> e6803499


def get_tensor_model_parallel_rank():
    """Return my rank for the tensor model parallel group."""
<<<<<<< HEAD
    return 0


def get_pipeline_model_parallel_rank():
    """Return my rank for the pipeline model parallel group."""
    return torch.distributed.get_rank(
        group=get_pipeline_model_parallel_group())
=======
    return get_tp_group().rank_in_group
>>>>>>> e6803499


def destroy_model_parallel():
    """Set the groups to none and destroy them."""
    global _TP
    if _TP:
        _TP.destroy()
    _TP = None

    global _PP
    if _PP:
        _PP.destroy()
    _PP = None


def destroy_distributed_environment():
    global _WORLD
    if _WORLD:
        _WORLD.destroy()
    _WORLD = None
    if torch.distributed.is_initialized():
        torch.distributed.destroy_process_group()


def in_the_same_node_as(pg: ProcessGroup, source_rank: int = 0) -> List[bool]:
    """
    This is a collective operation that returns if each rank is in the same node
    as the source rank. It tests if processes are attached to the same
    memory system (shared access to shared memory).
    """
    assert torch.distributed.get_backend(
        pg) != torch.distributed.Backend.NCCL, (
            "in_the_same_node_as should be tested with a non-NCCL group.")
    # local rank inside the group
    rank = torch.distributed.get_rank(group=pg)
    world_size = torch.distributed.get_world_size(group=pg)

    # local tensor in each process to store the result
    is_in_the_same_node = torch.tensor([0] * world_size, dtype=torch.int32)

    # global ranks of the processes in the group
    ranks = torch.distributed.get_process_group_ranks(pg)

    magic_message = b"magic_message"
    shm = None

    try:
        with contextlib.suppress(OSError):
            if rank == source_rank:
                # create a shared memory segment
                shm = shared_memory.SharedMemory(create=True, size=128)
                shm.buf[:len(magic_message)] = magic_message
                torch.distributed.broadcast_object_list([shm.name],
                                                        src=ranks[source_rank],
                                                        group=pg)
                is_in_the_same_node[rank] = 1
            else:
                # try to open the shared memory segment
                recv = [None]
                torch.distributed.broadcast_object_list(recv,
                                                        src=ranks[source_rank],
                                                        group=pg)
                name = recv[0]
                # fix to https://stackoverflow.com/q/62748654/9191338
                # Python incorrectly tracks shared memory even if it is not
                # created by the process. The following patch is a workaround.
                with patch("multiprocessing.resource_tracker.register",
                           lambda *args, **kwargs: None):
                    shm = shared_memory.SharedMemory(name=name)
                if shm.buf[:len(magic_message)] == magic_message:
                    is_in_the_same_node[rank] = 1
    except Exception as e:
        logger.error("Error ignored in is_in_the_same_node: %s", e)
    finally:
        if shm:
            shm.close()

    torch.distributed.barrier(group=pg)

    # clean up the shared memory segment
    with contextlib.suppress(OSError):
        if rank == source_rank and shm:
            shm.unlink()
    torch.distributed.all_reduce(is_in_the_same_node, group=pg)

    return [x == 1 for x in is_in_the_same_node.tolist()]<|MERGE_RESOLUTION|>--- conflicted
+++ resolved
@@ -993,17 +993,10 @@
     This method is for draft workers of speculative decoding to run draft model
     with different tp degree from that of target model workers.
 
-<<<<<<< HEAD
-def get_pipeline_model_parallel_group():
-    """Get the pipeline model parallel group the caller rank belongs to."""
-    # assert _PIPELINE_MODEL_PARALLEL_GROUP is not None, (
-    #     "pipeline model parallel group is not initialized")
-    # return _PIPELINE_MODEL_PARALLEL_GROUP
-    pass
-=======
     Args:
         tp_group (GroupCoordinator): the tp group coordinator
     """
+    return
     global _TP_STATE_PATCHED
     assert not _TP_STATE_PATCHED, "Should not call when it's already patched"
 
@@ -1017,37 +1010,18 @@
         # restore the original state
         _TP_STATE_PATCHED = False
         _TP = old_tp_group
->>>>>>> e6803499
 
 
 def get_tensor_model_parallel_world_size():
     """Return world size for the tensor model parallel group."""
-<<<<<<< HEAD
     return 1
-
-
-def get_pipeline_model_parallel_world_size():
-    """Return world size for the pipeline model parallel group."""
-    return torch.distributed.get_world_size(
-        group=get_pipeline_model_parallel_group())
-=======
     return get_tp_group().world_size
->>>>>>> e6803499
 
 
 def get_tensor_model_parallel_rank():
     """Return my rank for the tensor model parallel group."""
-<<<<<<< HEAD
-    return 0
-
-
-def get_pipeline_model_parallel_rank():
-    """Return my rank for the pipeline model parallel group."""
-    return torch.distributed.get_rank(
-        group=get_pipeline_model_parallel_group())
-=======
+    return 1
     return get_tp_group().rank_in_group
->>>>>>> e6803499
 
 
 def destroy_model_parallel():
