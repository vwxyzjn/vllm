import dataclasses
import gc
import itertools
import time
import warnings
import weakref
from dataclasses import dataclass
from typing import (TYPE_CHECKING, Any, Dict, List, Optional, Set, Tuple, Type,
                    TypeVar, Union)

import numpy as np
import torch
import torch.distributed
import torch.nn as nn

try:
    from flashinfer import BatchDecodeWithPagedKVCacheWrapper
    from flashinfer.decode import CUDAGraphBatchDecodeWithPagedKVCacheWrapper
    from flashinfer.prefill import BatchPrefillWithPagedKVCacheWrapper
    FLASHINFER_WORKSPACE_BUFFER_SIZE = 256 * 1024 * 1024
except ImportError:
    BatchDecodeWithPagedKVCacheWrapper = None
    CUDAGraphBatchDecodeWithPagedKVCacheWrapper = None
    BatchPrefillWithPagedKVCacheWrapper = None
    FLASHINFER_WORKSPACE_BUFFER_SIZE = 0

import vllm.envs as envs
from vllm.attention import AttentionMetadata, get_attn_backend
from vllm.config import (CacheConfig, DeviceConfig, LoadConfig, LoRAConfig,
                         ModelConfig, MultiModalConfig, ObservabilityConfig,
                         ParallelConfig, PromptAdapterConfig, SchedulerConfig)
from vllm.distributed import get_pp_group
from vllm.distributed.parallel_state import graph_capture
from vllm.inputs import INPUT_REGISTRY, InputRegistry
from vllm.logger import init_logger
from vllm.lora.layers import LoRAMapping
from vllm.lora.request import LoRARequest
from vllm.lora.worker_manager import LRUCacheWorkerLoRAManager
from vllm.model_executor import SamplingMetadata, SamplingMetadataCache
from vllm.model_executor.model_loader import get_model
from vllm.model_executor.model_loader.tensorizer import TensorizerConfig
from vllm.model_executor.models.interfaces import (supports_lora,
                                                   supports_multimodal)
from vllm.model_executor.models.utils import set_cpu_offload_max_bytes
from vllm.multimodal import (MULTIMODAL_REGISTRY, BatchedTensorInputs,
                             MultiModalInputs, MultiModalRegistry)
from vllm.prompt_adapter.layers import PromptAdapterMapping
from vllm.prompt_adapter.request import PromptAdapterRequest
from vllm.prompt_adapter.worker_manager import (
    LRUCacheWorkerPromptAdapterManager)
from vllm.sampling_params import SamplingParams
from vllm.sequence import (IntermediateTensors, SamplerOutput,
                           SequenceGroupMetadata)
from vllm.utils import (CudaMemoryProfiler, PyObjectCache, async_tensor_h2d,
                        flatten_2d_lists, get_kv_cache_torch_dtype, is_hip,
                        is_pin_memory_available)
from vllm.worker.model_runner_base import (
    ModelRunnerBase, ModelRunnerInputBase, ModelRunnerInputBuilderBase,
    _add_attn_metadata_broadcastable_dict,
    _add_sampling_metadata_broadcastable_dict,
    _init_attn_metadata_from_tensor_dict,
    _init_sampling_metadata_from_tensor_dict)

if TYPE_CHECKING:
    from vllm.attention.backends.abstract import AttentionBackend

logger = init_logger(__name__)

_PAD_SLOT_ID = -1
LORA_WARMUP_RANK = 8
_BATCH_SIZE_ALIGNMENT = 8
# Capture graphs for token size 1, 2, 4, 8, 16, 24, 32, 40, ..., 256.
# NOTE: _get_graph_batch_size needs to be updated if this list is changed.
_BATCH_SIZES_TO_CAPTURE = [1, 2, 4] + [
    _BATCH_SIZE_ALIGNMENT * i for i in range(1, 33)
]
_NUM_WARMUP_ITERS = 2

TModelInputForGPU = TypeVar('TModelInputForGPU', bound="ModelInputForGPU")


@dataclass(frozen=True)
class ModelInputForGPU(ModelRunnerInputBase):
    """
    This base class contains metadata needed for the base model forward pass
    but not metadata for possible additional steps, e.g., sampling. Model
    runners that run additional steps should subclass this method to add
    additional fields.
    """
    input_tokens: Optional[torch.Tensor] = None
    input_positions: Optional[torch.Tensor] = None
    seq_lens: Optional[List[int]] = None
    query_lens: Optional[List[int]] = None
    lora_mapping: Optional["LoRAMapping"] = None
    lora_requests: Optional[Set[LoRARequest]] = None
    attn_metadata: Optional["AttentionMetadata"] = None
    prompt_adapter_mapping: Optional[PromptAdapterMapping] = None
    prompt_adapter_requests: Optional[Set[PromptAdapterRequest]] = None
    multi_modal_kwargs: Optional[BatchedTensorInputs] = None
    request_ids_to_seq_ids: Optional[Dict[str, List[int]]] = None
    finished_requests_ids: Optional[List[str]] = None
    virtual_engine: int = 0

    def as_broadcastable_tensor_dict(self) -> Dict[str, Any]:
        tensor_dict = {
            "input_tokens": self.input_tokens,
            "input_positions": self.input_positions,
            "lora_requests": self.lora_requests,
            "lora_mapping": self.lora_mapping,
            "multi_modal_kwargs": self.multi_modal_kwargs,
            "prompt_adapter_mapping": self.prompt_adapter_mapping,
            "prompt_adapter_requests": self.prompt_adapter_requests,
            "virtual_engine": self.virtual_engine,
            "request_ids_to_seq_ids": self.request_ids_to_seq_ids,
            "finished_requests_ids": self.finished_requests_ids,
        }
        _add_attn_metadata_broadcastable_dict(tensor_dict, self.attn_metadata)
        return tensor_dict

    @classmethod
    def from_broadcasted_tensor_dict(
        cls: Type[TModelInputForGPU],
        tensor_dict: Dict[str, Any],
        attn_backend: Optional["AttentionBackend"] = None,
    ) -> TModelInputForGPU:
        if attn_backend is not None:
            tensor_dict = _init_attn_metadata_from_tensor_dict(
                attn_backend, tensor_dict)
        return cls(**tensor_dict)


@dataclass(frozen=True)
class ModelInputForGPUWithSamplingMetadata(ModelInputForGPU):
    """
    Used by the ModelRunner.
    """
    sampling_metadata: Optional["SamplingMetadata"] = None
    # Used for speculative decoding. We do not broadcast it because it is only
    # used by the driver worker.
    is_prompt: Optional[bool] = None

    def as_broadcastable_tensor_dict(self) -> Dict[str, Any]:
        tensor_dict = {
            "input_tokens": self.input_tokens,
            "input_positions": self.input_positions,
            "lora_requests": self.lora_requests,
            "lora_mapping": self.lora_mapping,
            "multi_modal_kwargs": self.multi_modal_kwargs,
            "prompt_adapter_mapping": self.prompt_adapter_mapping,
            "prompt_adapter_requests": self.prompt_adapter_requests,
            "virtual_engine": self.virtual_engine,
            "request_ids_to_seq_ids": self.request_ids_to_seq_ids,
            "finished_requests_ids": self.finished_requests_ids,
        }
        _add_attn_metadata_broadcastable_dict(tensor_dict, self.attn_metadata)
        _add_sampling_metadata_broadcastable_dict(tensor_dict,
                                                  self.sampling_metadata)
        return tensor_dict

    @classmethod
    def from_broadcasted_tensor_dict(
        cls,
        tensor_dict: Dict[str, Any],
        attn_backend: Optional["AttentionBackend"] = None,
    ) -> "ModelInputForGPUWithSamplingMetadata":
        tensor_dict = _init_sampling_metadata_from_tensor_dict(tensor_dict)
        if attn_backend is not None:
            tensor_dict = _init_attn_metadata_from_tensor_dict(
                attn_backend, tensor_dict)
        return cls(**tensor_dict)


class ModelInputForGPUBuilder(ModelRunnerInputBuilderBase[ModelInputForGPU]):
    """Build ModelInputForGPU from SequenceGroupMetadata."""

    # Note: ideally we would be using a dataclass(kw_only=True)
    # here, so that this can be subclassed easily,
    # but kw_only is not supported in python<3.10.
    class InterDataForSeqGroup:
        """Intermediate data for the current sequence group."""

        def simple_reinit(self):
            self.input_tokens[0].clear()  # type: ignore
            self.input_positions[0].clear()  # type: ignore
            self.seq_lens[0] = 0  # type: ignore
            self.orig_seq_lens[0] = 0  # type: ignore
            self.query_lens[0] = 0  # type: ignore
            self.context_lens[0] = 0  # type: ignore
            self.curr_sliding_window_blocks[0] = 0  # type: ignore
            self.lora_index_mapping.clear()  # type: ignore
            self.lora_prompt_mapping.clear()  # type: ignore
            self.lora_requests.clear()  # type: ignore
            self.prompt_adapter_index_mapping.clear()  # type: ignore
            self.prompt_adapter_prompt_mapping.clear()  # type: ignore

        def __init__(
            self,
            *,
            # From sequence group metadata.
            request_id: str,
            seq_ids: List[int],
            is_prompt: bool,
            block_tables: Optional[Dict[int, List[int]]],
            computed_block_nums: List[int],
            n_seqs: int = 0,

            # Input tokens and positions.
            input_tokens: Optional[List[List[int]]] = None,
            input_positions: Optional[List[List[int]]] = None,

            # The sequence length (may be capped to the sliding window).
            seq_lens: Optional[List[int]] = None,
            # The original sequence length (before applying sliding window).
            # This is used to compute slot mapping.
            orig_seq_lens: Optional[List[int]] = None,
            # The query length.
            query_lens: Optional[List[int]] = None,
            # The number of tokens that are already computed.
            context_lens: Optional[List[int]] = None,
            # The current sliding window block.
            curr_sliding_window_blocks: Optional[List[int]] = None,

            # LoRA inputs.
            lora_index_mapping: Optional[List[List[int]]] = None,
            lora_prompt_mapping: Optional[List[List[int]]] = None,
            lora_requests: Optional[Set[LoRARequest]] = None,

            # Prompt adapter inputs.
            prompt_adapter_index_mapping: Optional[List[int]] = None,
            prompt_adapter_prompt_mapping: Optional[List[int]] = None,
            prompt_adapter_request: Optional[PromptAdapterRequest] = None,

            # Multi-modal inputs.
            multi_modal_inputs: Optional[MultiModalInputs] = None,

            # Whether the prefix cache is hit (prefill only).
            prefix_cache_hit: bool = False,
            reinit: bool = False,
            reinit_use_defaults: bool = False,
        ):
            if reinit:
                assert len(self.seq_ids) == len(seq_ids)  # type: ignore
                for i, seq_id in enumerate(seq_ids):
                    self.seq_ids[i] = seq_id  # type: ignore
            else:
                self.seq_ids = seq_ids

            self.request_id = request_id
            self.is_prompt = is_prompt
            self.block_tables = block_tables
            self.computed_block_nums = computed_block_nums
            self.n_seqs = n_seqs

            if reinit:
                if len(self.seq_ids) == 1 and reinit_use_defaults:
                    self.simple_reinit()
                else:
                    if input_tokens:
                        self.input_tokens = input_tokens
                    else:
                        for seq_id in range(len(self.seq_ids)):
                            self.input_tokens[seq_id].clear()

                    if input_positions:
                        self.input_positions = input_positions
                    else:
                        for seq_id in range(len(self.seq_ids)):
                            self.input_positions[seq_id].clear()

                    if seq_lens:
                        self.seq_lens = seq_lens
                    else:
                        for seq_id in range(len(self.seq_ids)):
                            self.seq_lens[seq_id] = 0

                    if orig_seq_lens:
                        self.orig_seq_lens = orig_seq_lens
                    else:
                        for seq_id in range(len(self.seq_ids)):
                            self.orig_seq_lens[seq_id] = 0

                    if query_lens:
                        self.query_lens = query_lens
                    else:
                        for seq_id in range(len(self.seq_ids)):
                            self.query_lens[seq_id] = 0

                    if context_lens:
                        self.context_lens = context_lens
                    else:
                        for seq_id in range(len(self.seq_ids)):
                            self.context_lens[seq_id] = 0

                    if curr_sliding_window_blocks:
                        self.curr_sliding_window_blocks = \
                            curr_sliding_window_blocks
                    else:
                        for seq_id in range(len(self.seq_ids)):
                            self.curr_sliding_window_blocks[seq_id] = 0

                    if lora_index_mapping:
                        self.lora_index_mapping = lora_index_mapping
                    else:
                        self.lora_index_mapping.clear()

                    if lora_prompt_mapping:
                        self.lora_prompt_mapping = lora_prompt_mapping
                    else:
                        self.lora_prompt_mapping.clear()

                    if lora_requests:
                        self.lora_requests = lora_requests
                    else:
                        self.lora_requests.clear()

                    if prompt_adapter_index_mapping:
                        self.prompt_adapter_index_mapping = \
                            prompt_adapter_index_mapping
                    else:
                        self.prompt_adapter_index_mapping.clear()

                    if prompt_adapter_prompt_mapping:
                        self.prompt_adapter_prompt_mapping = \
                            prompt_adapter_prompt_mapping
                    else:
                        self.prompt_adapter_prompt_mapping.clear()

            else:
                self.input_tokens = input_tokens or []
                self.input_positions = input_positions or []
                self.seq_lens = seq_lens or []
                self.orig_seq_lens = orig_seq_lens or []
                self.query_lens = query_lens or []
                self.context_lens = context_lens or []
                self.curr_sliding_window_blocks = \
                    curr_sliding_window_blocks or []

                self.lora_index_mapping = lora_index_mapping or []
                self.lora_prompt_mapping = lora_prompt_mapping or []
                self.lora_requests = lora_requests or set()

                self.prompt_adapter_index_mapping = (
                    prompt_adapter_index_mapping or [])
                self.prompt_adapter_prompt_mapping = (
                    prompt_adapter_prompt_mapping or [])

            self.prompt_adapter_request = prompt_adapter_request
            self.multi_modal_inputs = multi_modal_inputs
            self.prefix_cache_hit = prefix_cache_hit

            self.n_seqs = len(self.seq_ids)

            if not reinit:
                self.__post_init__()

        def __post_init__(self):
            self.n_seqs = len(self.seq_ids)

            self.input_tokens = [[] for _ in range(self.n_seqs)]
            self.input_positions = [[] for _ in range(self.n_seqs)]
            self.seq_lens = [0] * self.n_seqs
            self.orig_seq_lens = [0] * self.n_seqs
            self.query_lens = [0] * self.n_seqs
            self.context_lens = [0] * self.n_seqs
            self.curr_sliding_window_blocks = [0] * self.n_seqs

            self.lora_index_mapping = []
            self.lora_prompt_mapping = []

    def gen_inter_data_builder(self, num_seqs: int):
        return lambda: ModelInputForGPUBuilder.InterDataForSeqGroup(
            request_id="",
            seq_ids=[0] * num_seqs,
            is_prompt=True,
            block_tables=None,
            computed_block_nums=[])

    def init_cached_inter_data(self, *args, **kwargs):
        assert len(args) == 0
        assert "seq_ids" in kwargs
        seq_ids = kwargs["seq_ids"]
        num_seqs = len(seq_ids)

        # The inter-data cache is per model_runner
        inter_data_cache = self.runner.inter_data_cache
        if num_seqs not in inter_data_cache:
            inter_data_cache[num_seqs] = PyObjectCache(
                self.gen_inter_data_builder(num_seqs))

        obj = inter_data_cache[num_seqs].get_object()
        obj.__init__(*args, **kwargs)
        return obj

    def reset_cached_inter_data(self):
        for cache in self.runner.inter_data_cache.values():
            cache.reset()

    def __init__(self,
                 runner: "GPUModelRunnerBase",
                 finished_requests_ids: Optional[List[str]] = None):
        super().__init__()
        # Compute functions for each sequence in a sequence group.
        # WARNING: The order of the functions matters!
        self.per_seq_compute_fns = [
            self._compute_lens,
            self._compute_for_prefix_cache_hit,
            self._compute_for_sliding_window,
            self._compute_lora_input,
        ]
        # Compute functions for each sequence group.
        # WARNING: The order of the functions matters!
        self.per_seq_group_compute_fns = [
            self._compute_prompt_adapter_input,
            self._compute_multi_modal_input,
        ]

        self.runner = runner
        self.model_input_cls = self.runner._model_input_cls
        self.attn_backend = self.runner.attn_backend
        self.scheduler_config = self.runner.scheduler_config
        self.sliding_window = self.runner.sliding_window
        self.block_size = self.runner.block_size
        self.enable_lora = self.runner.lora_config is not None
        self.enable_prompt_adapter = (self.runner.prompt_adapter_config
                                      is not None)
        self.multi_modal_input_mapper = self.runner.multi_modal_input_mapper
        self.finished_requests_ids = finished_requests_ids
        self.decode_only = True

        # Intermediate data (data in CPU before going to GPU) for
        # the current sequence group.
        self.inter_data_list: List[
            ModelInputForGPUBuilder.InterDataForSeqGroup] = []

        # Attention metadata inputs.
        self.attn_metadata_builder = self.attn_backend.make_metadata_builder(
            weakref.proxy(self))

        # Engine/Model configurations.
        self.chunked_prefill_enabled = (
            self.scheduler_config is not None
            and self.scheduler_config.chunked_prefill_enabled)
        if self.sliding_window is not None:
            self.sliding_window_blocks = (
                self.sliding_window + self.block_size - 1) // self.block_size
            self.block_aligned_sliding_window = \
                self.sliding_window_blocks * self.block_size

    def _compute_lens(self, inter_data: InterDataForSeqGroup, seq_idx: int,
                      seq_group_metadata: SequenceGroupMetadata):
        """Compute context length, sequence length and tokens
        for the given sequence data.
        """
        seq_data = seq_group_metadata.seq_data[inter_data.seq_ids[seq_idx]]
        token_chunk_size = seq_group_metadata.token_chunk_size

        # Compute context length (the number of tokens that are
        # already computed) and sequence length (total number of tokens).
        seq_len = seq_data.get_len()
        if inter_data.is_prompt:
            context_len = seq_data.get_num_computed_tokens()
        else:
            # get_num_computed_tokens is incorrect for spec decoding.
            # So, we should have a special logic here.
            # TODO(sang): Fix it.
            context_len = seq_len - 1
        seq_len = min(seq_len, context_len + token_chunk_size)

        # Compute tokens.
        if inter_data.is_prompt:
            tokens = seq_data.get_token_ids()
            if context_len != 0 or seq_len < len(tokens):
                tokens = tokens[context_len:seq_len]
        else:
            # Optimization. get_token_ids requires the entire copy of
            # tokens.
            tokens = seq_data.get_last_token_id()

        inter_data.seq_lens[seq_idx] = seq_len
        inter_data.orig_seq_lens[seq_idx] = seq_len
        inter_data.context_lens[seq_idx] = context_len

        if isinstance(tokens, list):
            inter_data.input_tokens[seq_idx].extend(tokens)
        else:
            inter_data.input_tokens[seq_idx].append(tokens)

        if (seq_len - context_len) == 1:
            inter_data.input_positions[seq_idx].append(seq_len - 1)
        else:
            inter_data.input_positions[seq_idx].extend(
                range(context_len, seq_len))

        inter_data.query_lens[
            seq_idx] = seq_len - context_len if inter_data.is_prompt else 1

    def _compute_for_prefix_cache_hit(
            self, inter_data: InterDataForSeqGroup, seq_idx: int,
            seq_group_metadata: SequenceGroupMetadata):
        """Check if hit prefix cache (i.e., some blocks are already computed).
        If hit, update input tokens and positions to only compute the
        remaining blocks.
        """
        computed_block_nums = inter_data.computed_block_nums

        # Note that prefix caching does not support sliding window.
        prefix_cache_hit = (computed_block_nums is not None
                            and len(computed_block_nums) > 0
                            and self.sliding_window is None
                            and inter_data.is_prompt)
        inter_data.prefix_cache_hit = prefix_cache_hit
        if self.chunked_prefill_enabled and prefix_cache_hit:
            raise RuntimeError(
                "chunked prefill cannot be used with prefix caching now.")

        # If prefix cache is hit, advance context length to bypass
        # hit blocks. Accordingly, input tokens, position and query length
        # have to be updated.
        if prefix_cache_hit:
            assert computed_block_nums is not None
            context_len = len(computed_block_nums) * self.block_size
            inter_data.input_tokens[seq_idx] = inter_data.input_tokens[
                seq_idx][context_len:]
            inter_data.input_positions[seq_idx] = inter_data.input_positions[
                seq_idx][context_len:]
            inter_data.context_lens[seq_idx] = context_len
            inter_data.query_lens[
                seq_idx] = inter_data.seq_lens[seq_idx] - context_len

    def _compute_for_sliding_window(self, inter_data: InterDataForSeqGroup,
                                    seq_idx: int,
                                    seq_group_metadata: SequenceGroupMetadata):
        """Update seq_len and curr_sliding_window_block for the given
        sequence data (only required by decoding) if sliding window is enabled.
        """
        curr_sliding_window_block = 0
        sliding_seq_len = inter_data.seq_lens[seq_idx]
        if not inter_data.is_prompt and self.sliding_window is not None:
            # TODO(sang): This is a hack to make sliding window work with
            # paged attn. We can remove it if we make paged attn kernel
            # to properly handle slinding window attn.
            curr_sliding_window_block = self.sliding_window_blocks
            if self.scheduler_config.use_v2_block_manager:
                # number of elements in last block
                suff_len = inter_data.seq_lens[seq_idx] % self.block_size
                sliding_seq_len = min(
                    inter_data.seq_lens[seq_idx],
                    self.block_aligned_sliding_window + suff_len)
                if suff_len > 0:
                    curr_sliding_window_block += 1
            else:
                sliding_seq_len = min(inter_data.seq_lens[seq_idx],
                                      self.sliding_window)

        inter_data.curr_sliding_window_blocks[
            seq_idx] = curr_sliding_window_block
        inter_data.seq_lens[seq_idx] = sliding_seq_len

    def _compute_lora_input(self, inter_data: InterDataForSeqGroup,
                            seq_idx: int,
                            seq_group_metadata: SequenceGroupMetadata):
        """If LoRA is enabled, compute LoRA index and prompt mapping."""
        if not self.enable_lora:
            return

        lora_id = seq_group_metadata.lora_int_id
        if lora_id > 0:
            inter_data.lora_requests.add(seq_group_metadata.lora_request)
        query_len = inter_data.query_lens[seq_idx]
        inter_data.lora_index_mapping.append([lora_id] * query_len)
        inter_data.lora_prompt_mapping.append(
            [lora_id] *
            (query_len if seq_group_metadata.sampling_params
             and seq_group_metadata.sampling_params.prompt_logprobs is not None
             else 1))

    def _compute_prompt_adapter_input(
            self, inter_data: InterDataForSeqGroup,
            seq_group_metadata: SequenceGroupMetadata):
        """If prompt adapter is enabled, compute index and prompt mapping.
        """
        # Note that when is_prompt=True, we expect only one sequence
        # in the group.
        if not self.enable_prompt_adapter:
            return

        prompt_adapter_id = seq_group_metadata.prompt_adapter_id
        if prompt_adapter_id <= 0 or not inter_data.is_prompt:
            return

        # We expect only one sequence in the group when is_prompt=True.
        assert inter_data.n_seqs == 1
        query_len = inter_data.query_lens[0]
        inter_data.prompt_adapter_request = (
            seq_group_metadata.prompt_adapter_request)

        num_tokens = seq_group_metadata.prompt_adapter_num_virtual_tokens
        inter_data.prompt_adapter_index_mapping = [
            prompt_adapter_id
        ] * num_tokens + [0] * (query_len - num_tokens)
        inter_data.prompt_adapter_prompt_mapping = [prompt_adapter_id] * (
            query_len if seq_group_metadata.sampling_params
            and seq_group_metadata.sampling_params.prompt_logprobs else 1)

    def _compute_multi_modal_input(self, inter_data: InterDataForSeqGroup,
                                   seq_group_metadata: SequenceGroupMetadata):
        """If multi-modal data is given, add it to the input."""
        mm_data = seq_group_metadata.multi_modal_data
        if not mm_data:
            return

        mm_kwargs = self.multi_modal_input_mapper(mm_data)
        inter_data.multi_modal_inputs = mm_kwargs

    def add_seq_group(self, seq_group_metadata: SequenceGroupMetadata):
        """Add a sequence group to the builder."""
        seq_ids = seq_group_metadata.seq_data.keys()
        n_seqs = len(seq_ids)
        is_prompt = seq_group_metadata.is_prompt

        if is_prompt:
            assert n_seqs == 1
            self.decode_only = False

        inter_data = self.init_cached_inter_data(
            request_id=seq_group_metadata.request_id,
            seq_ids=seq_ids,
            is_prompt=is_prompt,
            block_tables=seq_group_metadata.block_tables,
            computed_block_nums=seq_group_metadata.computed_block_nums,
            reinit=True,
            reinit_use_defaults=True)

        self.inter_data_list.append(inter_data)

        for seq_idx in range(n_seqs):
            for per_seq_fn in self.per_seq_compute_fns:
                per_seq_fn(inter_data, seq_idx, seq_group_metadata)
        for per_seq_group_fn in self.per_seq_group_compute_fns:
            per_seq_group_fn(inter_data, seq_group_metadata)

    def _use_captured_graph(self, batch_size: int,
                            max_decode_seq_len: int) -> bool:
        return (self.decode_only and not self.runner.model_config.enforce_eager
                and batch_size <= _BATCH_SIZES_TO_CAPTURE[-1]
                and max_decode_seq_len <= self.runner.max_seq_len_to_capture)

    def build(self) -> ModelInputForGPU:
        """Finalize the builder intermediate data and
        create on-device tensors.
        """
        # Combine and flatten intermediate data.
        input_tokens = []
        for inter_data in self.inter_data_list:
            for cur_input_tokens in inter_data.input_tokens:
                input_tokens.extend(cur_input_tokens)

        if not input_tokens:
            # This may happen when all prefill requests hit
            # prefix caching and there is no decode request.
            return self.model_input_cls()

        input_positions = []
        for inter_data in self.inter_data_list:
            for cur_input_positions in inter_data.input_positions:
                input_positions.extend(cur_input_positions)

        seq_lens = []
        max_decode_seq_len = 0
        for inter_data in self.inter_data_list:
            seq_lens.extend(inter_data.seq_lens)
            if not inter_data.is_prompt:
                max_decode_seq_len = max(max_decode_seq_len,
                                         max(inter_data.seq_lens))
        query_lens = []
        for inter_data in self.inter_data_list:
            query_lens.extend(inter_data.query_lens)

        # Mapping from request IDs to sequence IDs. Used for Jamba models
        # that manages the cache by itself.
        request_ids_to_seq_ids = {
            data.request_id: data.seq_ids
            for data in self.inter_data_list
        }

        batch_size = len(input_tokens)
        use_captured_graph = self._use_captured_graph(batch_size,
                                                      max_decode_seq_len)

        # If cuda graph can be used, pad tensors accordingly.
        # See `capture_model` API for more details.
        # vLLM uses cuda graph only for decoding requests.
        cuda_graph_pad_size = -1
        if use_captured_graph:
            graph_batch_size = _get_graph_batch_size(batch_size)
            assert graph_batch_size >= batch_size
            cuda_graph_pad_size = graph_batch_size - batch_size
            batch_size = graph_batch_size

        # Tokens and positions.
        if cuda_graph_pad_size:
            input_tokens.extend(itertools.repeat(0, cuda_graph_pad_size))
            input_positions.extend(itertools.repeat(0, cuda_graph_pad_size))
        assert self.runner.device is not None
        input_tokens_tensor = async_tensor_h2d(input_tokens, torch.long,
                                               self.runner.device,
                                               self.runner.pin_memory)
        input_positions_tensor = async_tensor_h2d(input_positions, torch.long,
                                                  self.runner.device,
                                                  self.runner.pin_memory)

        # Sequence and query lengths.
        if cuda_graph_pad_size:
            seq_lens.extend(itertools.repeat(1, cuda_graph_pad_size))

        # Attention metadata.
        attn_metadata = self.attn_metadata_builder.build(
            seq_lens, query_lens, cuda_graph_pad_size, batch_size)

        # LoRA data.
        lora_requests = set()
        lora_mapping = None
        if self.enable_lora:
            lora_requests = set(r for data in self.inter_data_list
                                for r in data.lora_requests)
            lora_index_mapping = flatten_2d_lists([
                flatten_2d_lists(inter_data.lora_index_mapping)
                for inter_data in self.inter_data_list
            ])
            if cuda_graph_pad_size:
                lora_index_mapping.extend(
                    itertools.repeat(0, cuda_graph_pad_size))
            lora_prompt_mapping = flatten_2d_lists([
                flatten_2d_lists(inter_data.lora_prompt_mapping)
                for inter_data in self.inter_data_list
            ])

            lora_mapping = LoRAMapping(
                **dict(index_mapping=lora_index_mapping,
                       prompt_mapping=lora_prompt_mapping,
                       is_prefill=not self.decode_only))

        # Prompt adapter data.
        prompt_adapter_requests: Set[PromptAdapterRequest] = set()
        prompt_adapter_mapping = None
        if self.enable_prompt_adapter:
            prompt_adapter_requests = set(
                data.prompt_adapter_request for data in self.inter_data_list
                if data.prompt_adapter_request is not None)
            prompt_adapter_index_mapping = flatten_2d_lists([
                inter_data.prompt_adapter_index_mapping
                for inter_data in self.inter_data_list
            ])
            if cuda_graph_pad_size:
                prompt_adapter_index_mapping.extend(
                    itertools.repeat(0, cuda_graph_pad_size))
            prompt_adapter_prompt_mapping = flatten_2d_lists([
                inter_data.prompt_adapter_prompt_mapping
                for inter_data in self.inter_data_list
            ])
            prompt_adapter_mapping = PromptAdapterMapping(
                prompt_adapter_index_mapping,
                prompt_adapter_prompt_mapping,
            )

        # Multi-modal data.
        multi_modal_inputs_list = [
            data.multi_modal_inputs for data in self.inter_data_list
            if data.multi_modal_inputs is not None
        ]
        multi_modal_kwargs = MultiModalInputs.batch(multi_modal_inputs_list)

        return self.model_input_cls(
            input_tokens=input_tokens_tensor,
            input_positions=input_positions_tensor,
            attn_metadata=attn_metadata,
            seq_lens=seq_lens,
            query_lens=query_lens,
            lora_mapping=lora_mapping,
            lora_requests=lora_requests,
            multi_modal_kwargs=multi_modal_kwargs,
            request_ids_to_seq_ids=request_ids_to_seq_ids,
            finished_requests_ids=self.finished_requests_ids,
            prompt_adapter_mapping=prompt_adapter_mapping,
            prompt_adapter_requests=prompt_adapter_requests)


class GPUModelRunnerBase(ModelRunnerBase[TModelInputForGPU]):
    """
    Helper class for shared methods between GPU model runners.
    """
    _model_input_cls: Type[TModelInputForGPU]
    _builder_cls: Type[ModelInputForGPUBuilder]

    def __init__(
        self,
        model_config: ModelConfig,
        parallel_config: ParallelConfig,
        scheduler_config: SchedulerConfig,
        device_config: DeviceConfig,
        cache_config: CacheConfig,
        load_config: LoadConfig,
        lora_config: Optional[LoRAConfig],
        kv_cache_dtype: Optional[str] = "auto",
        is_driver_worker: bool = False,
        prompt_adapter_config: Optional[PromptAdapterConfig] = None,
        multimodal_config: Optional[MultiModalConfig] = None,
        return_hidden_states: bool = False,
        observability_config: Optional[ObservabilityConfig] = None,
        input_registry: InputRegistry = INPUT_REGISTRY,
        mm_registry: MultiModalRegistry = MULTIMODAL_REGISTRY,
    ):
        self.model_config = model_config
        self.parallel_config = parallel_config
        self.scheduler_config = scheduler_config
        self.device_config = device_config
        self.cache_config = cache_config
        self.lora_config = lora_config
        self.load_config = load_config
        self.is_driver_worker = is_driver_worker
        self.prompt_adapter_config = prompt_adapter_config
        self.multimodal_config = multimodal_config
        self.return_hidden_states = return_hidden_states
        self.observability_config = observability_config

        self.device = self.device_config.device
        self.pin_memory = is_pin_memory_available()

        self.kv_cache_dtype = kv_cache_dtype
        self.sliding_window = model_config.get_sliding_window()
        self.block_size = cache_config.block_size
        self.max_seq_len_to_capture = self.model_config.max_seq_len_to_capture

        self.graph_runners: List[Dict[int, CUDAGraphRunner]] = [
            {} for _ in range(self.parallel_config.pipeline_parallel_size)
        ]
        self.graph_memory_pool: Optional[Tuple[
            int, int]] = None  # Set during graph capture.

        self.has_seqlen_agnostic = model_config.contains_seqlen_agnostic_layers(
            parallel_config)

        # When using CUDA graph, the input block tables must be padded to
        # max_seq_len_to_capture. However, creating the block table in
        # Python can be expensive. To optimize this, we cache the block table
        # in numpy and only copy the actual input content at every iteration.
        # The shape of the cached block table will be
        # (max batch size to capture, max context len to capture / block size).
        self.graph_block_tables = np.zeros(
            (max(_BATCH_SIZES_TO_CAPTURE), self.get_max_block_per_batch()),
            dtype=np.int32)
        num_attn_heads = self.model_config.get_num_attention_heads(
            self.parallel_config)
        self.attn_backend = get_attn_backend(
            num_attn_heads,
            self.model_config.get_head_size(),
            self.model_config.get_num_kv_heads(self.parallel_config),
            self.model_config.get_sliding_window(),
            self.model_config.dtype,
            self.kv_cache_dtype,
            self.block_size,
        ) if num_attn_heads else None

        # Multi-modal data support
        self.input_registry = input_registry
        self.mm_registry = mm_registry
        self.multi_modal_input_mapper = mm_registry \
            .create_input_mapper(model_config)

        # Lazy initialization
        self.model: nn.Module  # Set after load_model
        # Set after load_model.
        self.lora_manager: Optional[LRUCacheWorkerLoRAManager] = None
        self.prompt_adapter_manager: LRUCacheWorkerPromptAdapterManager = None

        self.flashinfer_decode_workspace_buffer = None
        self.flashinfer_decode_wrapper = None
        self.flashinfer_prefill_workspace_buffer = None
        self.flashinfer_prefill_wrapper = None

        set_cpu_offload_max_bytes(
            int(self.cache_config.cpu_offload_gb * 1024**3))

        # Used to cache python objects
        self.inter_data_cache: Dict[int, PyObjectCache] = {}
        self.sampling_metadata_cache: SamplingMetadataCache = \
            SamplingMetadataCache()

    def load_model(self) -> None:
<<<<<<< HEAD
        with CudaMemoryProfiler(device=self.device_config.device) as m:
            self.model = get_model(
                model_config=self.model_config,
                device_config=self.device_config,
                load_config=self.load_config,
                lora_config=self.lora_config,
                vision_language_config=self.vision_language_config,
                parallel_config=self.parallel_config,
                scheduler_config=self.scheduler_config,
            )
=======
        logger.info("Starting to load model %s...", self.model_config.model)
        with CudaMemoryProfiler() as m:
            self.model = get_model(model_config=self.model_config,
                                   device_config=self.device_config,
                                   load_config=self.load_config,
                                   lora_config=self.lora_config,
                                   multimodal_config=self.multimodal_config,
                                   parallel_config=self.parallel_config,
                                   scheduler_config=self.scheduler_config,
                                   cache_config=self.cache_config)
>>>>>>> e6803499

        self.model_memory_usage = m.consumed_memory
        logger.info("Loading model weights took %.4f GB",
                    self.model_memory_usage / float(2**30))

        if self.lora_config:
            assert supports_lora(self.model), "Model does not support LoRA"
            assert not supports_multimodal(
                self.model
            ), "To be tested: Multi-modal model with LoRA settings."

            self.lora_manager = LRUCacheWorkerLoRAManager(
                self.scheduler_config.max_num_seqs,
                self.scheduler_config.max_num_batched_tokens,
                self.vocab_size,
                self.lora_config,
                self.device,
                self.model.embedding_modules,
                self.model.embedding_padding_modules,
                max_position_embeddings=self.model.config.
                max_position_embeddings,
            )
            self.model = self.lora_manager.create_lora_manager(self.model)

        if self.prompt_adapter_config:
            self.prompt_adapter_manager = LRUCacheWorkerPromptAdapterManager(
                self.scheduler_config.max_num_seqs,
                self.scheduler_config.max_num_batched_tokens, self.device,
                self.prompt_adapter_config)
            self.model = (
                self.prompt_adapter_manager.create_prompt_adapter_manager(
                    self.model))

        if self.kv_cache_dtype == "fp8" and is_hip():
            # Currently only ROCm accepts kv-cache scaling factors
            # via quantization_param_path and this will be deprecated
            # in the future.
            if self.model_config.quantization_param_path is not None:
                if callable(getattr(self.model, "load_kv_cache_scales", None)):
                    warnings.warn(
                        "Loading kv cache scaling factor from JSON is "
                        "deprecated and will be removed. Please include "
                        "kv cache scaling factors in the model checkpoint.",
                        FutureWarning,
                        stacklevel=2)
                    self.model.load_kv_cache_scales(
                        self.model_config.quantization_param_path)
                    logger.info("Loaded KV cache scaling factors from %s",
                                self.model_config.quantization_param_path)
                else:
                    raise RuntimeError(
                        "Using FP8 KV cache and scaling factors provided but "
                        "model %s does not support loading scaling factors.",
                        self.model.__class__)
            else:
                logger.warning(
                    "Using FP8 KV cache but no scaling factors "
                    "provided. Defaulting to scaling factors of 1.0. "
                    "This may lead to less accurate results!")

        if envs.VLLM_TEST_DYNAMO_GRAPH_CAPTURE:
            self.model = torch.compile(self.model,
                                       fullgraph=True,
                                       backend="eager")

    def save_sharded_state(
        self,
        path: str,
        pattern: Optional[str] = None,
        max_size: Optional[int] = None,
    ) -> None:
        from vllm.model_executor.model_loader.loader import ShardedStateLoader
        ShardedStateLoader.save_model(
            self.model,
            path,
            pattern=pattern,
            max_size=max_size,
        )

    def save_tensorized_model(
        self,
        tensorizer_config: TensorizerConfig,
    ) -> None:
        from vllm.model_executor.model_loader.loader import TensorizerLoader
        TensorizerLoader.save_model(
            self.model,
            tensorizer_config=tensorizer_config,
        )

    def get_max_block_per_batch(self) -> int:
        block_size = self.block_size
        return (self.max_seq_len_to_capture + block_size - 1) // block_size

    def _prepare_model_input_tensors(
        self,
        seq_group_metadata_list: List[SequenceGroupMetadata],
        finished_requests_ids: Optional[List[str]] = None
    ) -> TModelInputForGPU:
        """Helper method to prepare the model input based on a given sequence
        group. Prepares metadata needed for the base model forward pass but not
        metadata for possible additional steps, e.g., sampling.

        The API assumes seq_group_metadata_list is sorted by prefill -> decode.

        The result tensors and data structure also batches input in prefill
        -> decode order. For example,

        - input_tokens[:num_prefill_tokens] contains prefill tokens.
        - input_tokens[num_prefill_tokens:] contains decode tokens.

        If cuda graph is required, this API automatically pads inputs.
        """
        builder = self._builder_cls(weakref.proxy(self), finished_requests_ids)
        for seq_group_metadata in seq_group_metadata_list:
            builder.add_seq_group(seq_group_metadata)

        builder.reset_cached_inter_data()

        return builder.build()  # type: ignore

    @torch.inference_mode()
    def profile_run(self) -> None:
        # Enable top-k sampling to reflect the accurate memory usage.
        sampling_params = SamplingParams(top_p=0.99, top_k=self.vocab_size - 1)
        max_num_batched_tokens = self.scheduler_config.max_num_batched_tokens
        max_num_seqs = self.scheduler_config.max_num_seqs
        # This represents the maximum number of different requests
        # that will have unique loras, an therefore the max amount of memory
        # consumption create dummy lora request copies from the lora request
        # passed in, which contains a lora from the lora warmup path.
        dummy_lora_requests: List[LoRARequest] = []
        dummy_lora_requests_per_seq: List[LoRARequest] = []
        if self.lora_config:
            assert self.lora_manager is not None
            with self.lora_manager.dummy_lora_cache():
                for idx in range(self.lora_config.max_loras):
                    lora_id = idx + 1
                    dummy_lora_request = LoRARequest(
                        lora_name=f"warmup_{lora_id}",
                        lora_int_id=lora_id,
                        lora_path="/not/a/real/path",
                    )
                    self.lora_manager.add_dummy_lora(dummy_lora_request,
                                                     rank=LORA_WARMUP_RANK)
                    dummy_lora_requests.append(dummy_lora_request)
                dummy_lora_requests_per_seq = [
                    dummy_lora_requests[idx % len(dummy_lora_requests)]
                    for idx in range(max_num_seqs)
                ]

        # Profile memory usage with max_num_sequences sequences and the total
        # number of tokens equal to max_num_batched_tokens.
        seqs: List[SequenceGroupMetadata] = []
        # Additional GPU memory may be needed for multi-modal encoding, which
        # needs to be accounted for when calculating the GPU blocks for
        # vLLM blocker manager.
        # To exercise the worst scenario for GPU memory consumption,
        # the number of seqs (batch_size) is chosen to maximize the number
        # of images processed.
        model_config = self.model_config
        mm_config = self.multimodal_config

        input_registry = self.input_registry
        mm_registry = self.mm_registry
        mm_registry.init_mm_limits_per_prompt(model_config, mm_config)

        max_mm_tokens = mm_registry.get_max_multimodal_tokens(model_config)
        if max_mm_tokens > 0:
            max_num_seqs_orig = max_num_seqs
            max_num_seqs = min(max_num_seqs,
                               max_num_batched_tokens // max_mm_tokens)
            if max_num_seqs < 1:
                expr = (f"min({max_num_seqs_orig}, "
                        f"{max_num_batched_tokens} // {max_mm_tokens})")
                logger.warning(
                    "Computed max_num_seqs (%s) to be less than 1. "
                    "Setting it to the minimum value of 1.", expr)
                max_num_seqs = 1

        batch_size = 0
        for group_id in range(max_num_seqs):
            seq_len = (max_num_batched_tokens // max_num_seqs +
                       (group_id < max_num_batched_tokens % max_num_seqs))
            batch_size += seq_len

            seq_data, dummy_multi_modal_data = input_registry \
                .dummy_data_for_profiling(model_config, seq_len, mm_registry)

            seq = SequenceGroupMetadata(
                request_id=str(group_id),
                is_prompt=True,
                seq_data={group_id: seq_data},
                sampling_params=sampling_params,
                block_tables=None,
                lora_request=dummy_lora_requests_per_seq[group_id]
                if dummy_lora_requests_per_seq else None,
                multi_modal_data=dummy_multi_modal_data,
            )
            seqs.append(seq)

        # Run the model with the dummy inputs.
        num_layers = self.model_config.get_num_layers(self.parallel_config)
        kv_caches = [None] * num_layers
        finished_requests_ids = [seq.request_id for seq in seqs]
        model_input = self.prepare_model_input(
            seqs, finished_requests_ids=finished_requests_ids)
        intermediate_tensors = None
        if not get_pp_group().is_first_rank:
            intermediate_tensors = self.model.make_empty_intermediate_tensors(
                batch_size=batch_size,
                dtype=self.model_config.dtype,
                device=self.device)
        self.execute_model(model_input, kv_caches, intermediate_tensors)
        torch.cuda.synchronize()
        return

    def remove_all_loras(self):
        if not self.lora_manager:
            raise RuntimeError("LoRA is not enabled.")
        self.lora_manager.remove_all_adapters()

    def set_active_loras(self, lora_requests: Set[LoRARequest],
                         lora_mapping: LoRAMapping) -> None:
        if not self.lora_manager:
            raise RuntimeError("LoRA is not enabled.")
        self.lora_manager.set_active_adapters(lora_requests, lora_mapping)

    def add_lora(self, lora_request: LoRARequest) -> bool:
        if not self.lora_manager:
            raise RuntimeError("LoRA is not enabled.")
        return self.lora_manager.add_adapter(lora_request)

    def remove_lora(self, lora_id: int) -> bool:
        if not self.lora_manager:
            raise RuntimeError("LoRA is not enabled.")
        return self.lora_manager.remove_adapter(lora_id)

    def pin_lora(self, lora_id: int) -> bool:
        if not self.lora_manager:
            raise RuntimeError("LoRA is not enabled.")
        return self.lora_manager.pin_adapter(lora_id)

    def list_loras(self) -> Set[int]:
        if not self.lora_manager:
            raise RuntimeError("LoRA is not enabled.")
        return self.lora_manager.list_adapters()

    def remove_all_prompt_adapters(self):
        if not self.prompt_adapter_manager:
            raise RuntimeError("PromptAdapter is not enabled.")
        self.prompt_adapter_manager.remove_all_adapters()

    def set_active_prompt_adapters(
            self, prompt_adapter_requests: Set[PromptAdapterRequest],
            prompt_adapter_mapping: PromptAdapterMapping) -> None:
        if not self.prompt_adapter_manager:
            raise RuntimeError("PromptAdapter is not enabled.")
        self.prompt_adapter_manager.set_active_adapters(
            prompt_adapter_requests, prompt_adapter_mapping)

    def add_prompt_adapter(
            self, prompt_adapter_request: PromptAdapterRequest) -> bool:
        if not self.prompt_adapter_manager:
            raise RuntimeError("PromptAdapter is not enabled.")
        return self.prompt_adapter_manager.add_adapter(prompt_adapter_request)

    def remove_prompt_adapter(self, prompt_adapter_id: int) -> bool:
        if not self.prompt_adapter_manager:
            raise RuntimeError("PromptAdapter is not enabled.")
        return self.prompt_adapter_manager.remove_adapter(prompt_adapter_id)

    def pin_prompt_adapter(self, prompt_adapter_id: int) -> bool:
        if not self.prompt_adapter_manager:
            raise RuntimeError("PromptAdapter is not enabled.")
        return self.prompt_adapter_manager.pin_adapter(prompt_adapter_id)

    def list_prompt_adapters(self) -> Set[int]:
        if not self.prompt_adapter_manager:
            raise RuntimeError("PromptAdapter is not enabled.")
        return self.prompt_adapter_manager.list_adapters()

    @torch.inference_mode()
    def capture_model(self, kv_caches: List[List[torch.Tensor]]) -> None:
        """Cuda graph capture a model.

        Note that CUDA graph's performance gain is negligible if number
        of batched tokens are larger than 200. And since CUDA graph
        requires fixed sized tensors, supporting large/variable batch
        size requires high GPU memory overhead. Thus, vLLM only captures
        decoding requests. Mixed batch (chunked prefill + decoding) or
        prefill requests are not captured.

        Since it is used for decoding-only, it assumes there's only 1 token
        per sequence in the batch.
        """
        assert not self.model_config.enforce_eager
        logger.info("Capturing the model for CUDA graphs. This may lead to "
                    "unexpected consequences if the model is not static. To "
                    "run the model in eager mode, set 'enforce_eager=True' or "
                    "use '--enforce-eager' in the CLI.")
        logger.info("CUDA graphs can take additional 1~3 GiB memory per GPU. "
                    "If you are running out of memory, consider decreasing "
                    "`gpu_memory_utilization` or enforcing eager mode. "
                    "You can also reduce the `max_num_seqs` as needed "
                    "to decrease memory usage.")
        start_time = time.perf_counter()

        # Prepare dummy inputs. These will be reused for all batch sizes.
        max_batch_size = max(_BATCH_SIZES_TO_CAPTURE)
        input_tokens = torch.zeros(max_batch_size,
                                   dtype=torch.long).to(self.device)
        input_positions = torch.zeros(max_batch_size,
                                      dtype=torch.long).to(self.device)
        slot_mapping = torch.empty(max_batch_size,
                                   dtype=torch.long).to(self.device)
        slot_mapping.fill_(_PAD_SLOT_ID)
<<<<<<< HEAD
        context_lens = torch.ones(max_batch_size,
                                  dtype=torch.int32).to(self.device)
        block_tables = torch.from_numpy(self.graph_block_tables).to(
            self.device)
=======
        seq_lens = torch.ones(max_batch_size, dtype=torch.int32).cuda()
        block_tables = torch.from_numpy(self.graph_block_tables).cuda()
        intermediate_inputs = None
        if not get_pp_group().is_first_rank:
            intermediate_inputs = self.model.make_empty_intermediate_tensors(
                batch_size=max_batch_size,
                dtype=self.model_config.dtype,
                device=self.device)

        # Prepare buffer for outputs. These will be reused for all batch sizes.
        # It will be filled after the first graph capture.
        hidden_or_intermediate_states: List[Optional[torch.Tensor]] = [
            None
        ] * self.parallel_config.pipeline_parallel_size
>>>>>>> e6803499

        graph_batch_size = _get_graph_batch_size(
            self.scheduler_config.max_num_seqs)
        batch_size_capture_list = [
            bs for bs in _BATCH_SIZES_TO_CAPTURE if bs <= graph_batch_size
        ]

        if self.attn_backend.get_name() == "flashinfer":
            # For flashinfer, different batch sizes will share the
            # same workspace buffer.
            decode_workspace_buffer = \
            torch.empty(FLASHINFER_WORKSPACE_BUFFER_SIZE,
                                                dtype=torch.uint8,
                                              device=self.device)
            indices_buffer = torch.empty(max_batch_size *
                                         self.cache_config.num_gpu_blocks,
                                         dtype=torch.int32,
                                         device=self.device)
            indptr_buffer = torch.empty(max_batch_size + 1,
                                        dtype=torch.int32,
                                        device=self.device)
            last_page_len_buffer = torch.empty(max_batch_size,
                                               dtype=torch.int32,
                                               device=self.device)

        with graph_capture() as graph_capture_context:
            # NOTE: Capturing the largest batch size first may help reduce the
            # memory usage of CUDA graph.
            for virtual_engine in range(
                    self.parallel_config.pipeline_parallel_size):
                for batch_size in reversed(batch_size_capture_list):
                    if self.attn_backend.get_name() == "flashinfer":
                        _indptr_buffer = indptr_buffer[:batch_size + 1]
                        _last_page_len_buffer = last_page_len_buffer[:
                                                                     batch_size]

                        num_qo_heads = (
                            self.model_config.get_num_attention_heads(
                                self.parallel_config))
                        num_kv_heads = self.model_config.get_num_kv_heads(
                            self.parallel_config)
                        if num_qo_heads // num_kv_heads >= 4:
                            use_tensor_cores = True
                        else:
                            use_tensor_cores = False
                        decode_wrapper = \
                            CUDAGraphBatchDecodeWithPagedKVCacheWrapper(
                            decode_workspace_buffer, _indptr_buffer,
                            indices_buffer, _last_page_len_buffer, "NHD",
                            use_tensor_cores)
                        kv_cache_dtype = get_kv_cache_torch_dtype(
                            self.kv_cache_dtype, self.model_config.dtype)

                        paged_kv_indptr_tensor_host = torch.arange(
                            0, batch_size + 1, dtype=torch.int32)
                        paged_kv_indices_tensor_host = torch.arange(
                            0, batch_size, dtype=torch.int32)
                        paged_kv_last_page_len_tensor_host = torch.full(
                            (batch_size, ), self.block_size, dtype=torch.int32)
                        query_start_loc_host = torch.arange(0,
                                                            batch_size + 1,
                                                            dtype=torch.int32)

                        attn_metadata = self.attn_backend.make_metadata(
                            num_prefills=0,
                            slot_mapping=slot_mapping[:batch_size],
                            num_prefill_tokens=0,
                            num_decode_tokens=batch_size,
                            max_prefill_seq_len=0,
                            block_tables=block_tables,
                            paged_kv_indptr=paged_kv_indptr_tensor_host,
                            paged_kv_indices=paged_kv_indices_tensor_host,
                            paged_kv_last_page_len=
                            paged_kv_last_page_len_tensor_host,
                            num_qo_heads=num_qo_heads,
                            num_kv_heads=num_kv_heads,
                            head_dim=self.model_config.get_head_size(),
                            page_size=self.block_size,
                            seq_start_loc=None,
                            query_start_loc=query_start_loc_host,
                            device=self.device,
                            data_type=kv_cache_dtype,
                            use_cuda_graph=True,
                            decode_wrapper=decode_wrapper,
                            prefill_wrapper=None)
                        attn_metadata.begin_forward()
                    else:
                        attn_metadata = self.attn_backend.make_metadata(
                            num_prefills=0,
                            num_prefill_tokens=0,
                            num_decode_tokens=batch_size,
                            slot_mapping=slot_mapping[:batch_size],
                            seq_lens=None,
                            seq_lens_tensor=seq_lens[:batch_size],
                            max_query_len=None,
                            max_prefill_seq_len=0,
                            max_decode_seq_len=self.max_seq_len_to_capture,
                            query_start_loc=None,
                            seq_start_loc=None,
                            context_lens_tensor=None,
                            block_tables=block_tables[:batch_size],
                            use_cuda_graph=True,
                        )

                    if self.lora_config:
                        lora_mapping = LoRAMapping(
                            **dict(index_mapping=[0] * batch_size,
                                   prompt_mapping=[0] * batch_size,
                                   is_prefill=False))
                        self.set_active_loras(set(), lora_mapping)

                    if self.prompt_adapter_config:
                        prompt_adapter_mapping = PromptAdapterMapping(
                            [-1] * batch_size,
                            [-1] * batch_size,
                        )
                        self.set_active_prompt_adapters(
                            set(), prompt_adapter_mapping)

                    graph_runner = CUDAGraphRunner(
                        self.model, self.attn_backend.get_name())

                    if self.attn_backend.get_name() == "flashinfer":
                        graph_runner.flashinfer_indptr_buffer = _indptr_buffer
                        graph_runner.flashinfer_indices_buffer = indices_buffer
                        graph_runner.flashinfer_last_page_len_buffer = \
                            _last_page_len_buffer
                        graph_runner.flashinfer_decode_workspace_buffer = \
                                decode_workspace_buffer
                        graph_runner.flashinfer_decode_wrapper = \
                            decode_wrapper

                    capture_inputs = {
                        "input_ids":
                        input_tokens[:batch_size],
                        "positions":
                        input_positions[:batch_size],
                        "hidden_or_intermediate_states":
                        hidden_or_intermediate_states[
                            virtual_engine]  # type: ignore
                        [:batch_size]
                        if hidden_or_intermediate_states[virtual_engine]
                        is not None else None,
                        "intermediate_inputs":
                        intermediate_inputs[:batch_size]
                        if intermediate_inputs is not None else None,
                        "kv_caches":
                        kv_caches[virtual_engine],
                        "attn_metadata":
                        attn_metadata,
                        "memory_pool":
                        self.graph_memory_pool,
                        "stream":
                        graph_capture_context.stream
                    }
                    if self.has_seqlen_agnostic:
                        # Only used by Mamba-based models CUDA graph atm (Jamba)
                        capture_inputs.update({
                            "seqlen_agnostic_capture_inputs":
                            self.model.get_seqlen_agnostic_capture_inputs(
                                batch_size)
                        })
                    graph_runner.capture(**capture_inputs)
                    self.graph_memory_pool = graph_runner.graph.pool()
                    self.graph_runners[virtual_engine][batch_size] = (
                        graph_runner)

        end_time = time.perf_counter()
        elapsed_time = end_time - start_time
        # This usually takes < 10 seconds.
        logger.info("Graph capturing finished in %.0f secs.", elapsed_time)

    @property
    def vocab_size(self) -> int:
        return self.model_config.get_vocab_size()


class ModelRunner(GPUModelRunnerBase[ModelInputForGPUWithSamplingMetadata]):
    """
    GPU model runner with sampling step.
    """
    _model_input_cls: Type[ModelInputForGPUWithSamplingMetadata] = (
        ModelInputForGPUWithSamplingMetadata)
    _builder_cls: Type[ModelInputForGPUBuilder] = ModelInputForGPUBuilder

    def make_model_input_from_broadcasted_tensor_dict(
        self,
        tensor_dict: Dict[str, Any],
    ) -> ModelInputForGPUWithSamplingMetadata:
        model_input = \
            ModelInputForGPUWithSamplingMetadata.from_broadcasted_tensor_dict(
                tensor_dict,
                attn_backend=self.attn_backend,
            )
        return model_input

    def prepare_model_input(
        self,
        seq_group_metadata_list: List[SequenceGroupMetadata],
        virtual_engine: int = 0,
        finished_requests_ids: Optional[List[str]] = None
    ) -> ModelInputForGPUWithSamplingMetadata:
        """Prepare the model input based on a given sequence group, including
        metadata for the sampling step.

        The API assumes seq_group_metadata_list is sorted by prefill -> decode.

        The result tensors and data structure also batches input in prefill
        -> decode order. For example,

        - input_tokens[:num_prefill_tokens] contains prefill tokens.
        - input_tokens[num_prefill_tokens:] contains decode tokens.

        If cuda graph is required, this API automatically pads inputs.
        """
        model_input = self._prepare_model_input_tensors(
            seq_group_metadata_list, finished_requests_ids)
        if get_pp_group().is_last_rank:
            # Sampling metadata is only required for the final pp group
            generators = self.get_generators(finished_requests_ids)
            sampling_metadata = SamplingMetadata.prepare(
                seq_group_metadata_list, model_input.seq_lens,
                model_input.query_lens, self.device, self.pin_memory,
                generators, self.sampling_metadata_cache)
        else:
            sampling_metadata = None
        is_prompt = (seq_group_metadata_list[0].is_prompt
                     if seq_group_metadata_list else None)
        return dataclasses.replace(model_input,
                                   sampling_metadata=sampling_metadata,
                                   is_prompt=is_prompt,
                                   virtual_engine=virtual_engine)

    @torch.inference_mode()
    def execute_model(
        self,
        model_input: ModelInputForGPUWithSamplingMetadata,
        kv_caches: List[torch.Tensor],
        intermediate_tensors: Optional[IntermediateTensors] = None,
        num_steps: int = 1,
    ) -> Optional[Union[List[SamplerOutput], IntermediateTensors]]:
        if num_steps > 1:
            raise ValueError("num_steps > 1 is not supported in ModelRunner")

        if self.lora_config:
            assert model_input.lora_requests is not None
            assert model_input.lora_mapping is not None
            self.set_active_loras(model_input.lora_requests,
                                  model_input.lora_mapping)

        if self.prompt_adapter_config:
            assert model_input.prompt_adapter_requests is not None
            assert model_input.prompt_adapter_mapping is not None
            self.set_active_prompt_adapters(
                model_input.prompt_adapter_requests,
                model_input.prompt_adapter_mapping)

        if self.attn_backend.get_name() == "flashinfer":
            assert model_input.attn_metadata is not None
            assert model_input.input_tokens is not None
            if self.flashinfer_decode_workspace_buffer is None:
                self.flashinfer_decode_workspace_buffer = torch.empty(
                    FLASHINFER_WORKSPACE_BUFFER_SIZE,
                    dtype=torch.uint8,
                    device=self.device)
                self.flashinfer_decode_wrapper = \
                    BatchDecodeWithPagedKVCacheWrapper(
                    self.flashinfer_decode_workspace_buffer, "NHD")
                self.flashinfer_prefill_workspace_buffer = torch.empty(
                    FLASHINFER_WORKSPACE_BUFFER_SIZE,
                    dtype=torch.uint8,
                    device=self.device)
                self.flashinfer_prefill_wrapper = \
                    BatchPrefillWithPagedKVCacheWrapper(
                    self.flashinfer_prefill_workspace_buffer, "NHD")

            model_input.attn_metadata.prefill_wrapper = \
                self.flashinfer_prefill_wrapper
            if model_input.attn_metadata.use_cuda_graph:
                batch_size = model_input.input_tokens.shape[0]
                model_input.attn_metadata.decode_wrapper = self.graph_runners[
                    model_input.
                    virtual_engine][batch_size].flashinfer_decode_wrapper
            else:
                model_input.attn_metadata.decode_wrapper = \
                    self.flashinfer_decode_wrapper
            model_input.attn_metadata.begin_forward()

        # Currently cuda graph is only supported by the decode phase.
        assert model_input.attn_metadata is not None
        prefill_meta = model_input.attn_metadata.prefill_metadata
        decode_meta = model_input.attn_metadata.decode_metadata
        # TODO(andoorve): We can remove this once all
        # virtual engines share the same kv cache.
        virtual_engine = model_input.virtual_engine
        if prefill_meta is None and decode_meta.use_cuda_graph:
            assert model_input.input_tokens is not None
            graph_batch_size = model_input.input_tokens.shape[0]
            model_executable = self.graph_runners[virtual_engine][
                graph_batch_size]
        else:
            model_executable = self.model

        multi_modal_kwargs = model_input.multi_modal_kwargs or {}
        seqlen_agnostic_kwargs = {
            "finished_requests_ids": model_input.finished_requests_ids,
            "request_ids_to_seq_ids": model_input.request_ids_to_seq_ids,
        } if self.has_seqlen_agnostic else {}
        if (self.observability_config is not None
                and self.observability_config.collect_model_forward_time):
            model_forward_start = torch.cuda.Event(enable_timing=True)
            model_forward_end = torch.cuda.Event(enable_timing=True)
            model_forward_start.record()

        hidden_or_intermediate_states = model_executable(
            input_ids=model_input.input_tokens,
            positions=model_input.input_positions,
            kv_caches=kv_caches,
            attn_metadata=model_input.attn_metadata,
            intermediate_tensors=intermediate_tensors,
            **MultiModalInputs.as_kwargs(multi_modal_kwargs,
                                         device=self.device),
            **seqlen_agnostic_kwargs)

        if (self.observability_config is not None
                and self.observability_config.collect_model_forward_time):
            model_forward_end.record()

        # Compute the logits in the last pipeline stage.
        if not get_pp_group().is_last_rank:
            if (self.is_driver_worker
                    and hidden_or_intermediate_states is not None
                    and isinstance(hidden_or_intermediate_states,
                                   IntermediateTensors)
                    and self.observability_config is not None
                    and self.observability_config.collect_model_forward_time):
                model_forward_end.synchronize()
                model_forward_time = model_forward_start.elapsed_time(
                    model_forward_end)
                orig_model_forward_time = 0.0
                if intermediate_tensors is not None:
                    orig_model_forward_time = intermediate_tensors.tensors.get(
                        "model_forward_time", torch.tensor(0.0)).item()
                hidden_or_intermediate_states.tensors["model_forward_time"] = (
                    torch.tensor(model_forward_time + orig_model_forward_time))
            return hidden_or_intermediate_states

        logits = self.model.compute_logits(hidden_or_intermediate_states,
                                           model_input.sampling_metadata)

        if not self.is_driver_worker:
            return []

        # Sample the next token.
        output: SamplerOutput = self.model.sample(
            logits=logits,
            sampling_metadata=model_input.sampling_metadata,
        )
        if (self.observability_config is not None
                and self.observability_config.collect_model_forward_time
                and output is not None):
            model_forward_end.synchronize()
            model_forward_time = model_forward_start.elapsed_time(
                model_forward_end)
            orig_model_forward_time = 0.0
            if intermediate_tensors is not None:
                orig_model_forward_time = intermediate_tensors.tensors.get(
                    "model_forward_time", torch.tensor(0.0)).item()
            # If there are multiple workers, we are still tracking the latency
            # from the start time of the driver worker to the end time of the
            # driver worker. The model forward time will then end up covering
            # the communication time as well.
            output.model_forward_time = (orig_model_forward_time +
                                         model_forward_time)

        if self.return_hidden_states:
            # we only need to pass hidden states of most recent token
            assert model_input.sampling_metadata is not None
            indices = model_input.sampling_metadata.selected_token_indices
            if model_input.is_prompt:
                hidden_states = hidden_or_intermediate_states.index_select(
                    0, indices)
            elif decode_meta.use_cuda_graph:
                hidden_states = hidden_or_intermediate_states[:len(indices)]
            else:
                hidden_states = hidden_or_intermediate_states

            output.hidden_states = hidden_states

        return [output]


class CUDAGraphRunner:

    def __init__(self, model: nn.Module, backend_name: str):
        self.model = model
        self.backend_name = backend_name

        self.input_buffers: Dict[str, torch.Tensor] = {}
        self.output_buffers: Dict[str, torch.Tensor] = {}

        self._graph: Optional[torch.cuda.CUDAGraph] = None

        self.flashinfer_decode_workspace_buffer: Optional[torch.Tensor] = None
        self.flashinfer_indptr_buffer: Optional[torch.Tensor] = None
        self.flashinfer_indices_buffer: Optional[torch.Tensor] = None
        self.flashinfer_last_page_len_buffer: Optional[torch.Tensor] = None
        self.flashinfer_decode_wrapper: Optional[
            CUDAGraphBatchDecodeWithPagedKVCacheWrapper] = None

    @property
    def graph(self):
        assert self._graph is not None
        return self._graph

    def capture(
        self,
        input_ids: torch.Tensor,
        positions: torch.Tensor,
        hidden_or_intermediate_states: Optional[Union[IntermediateTensors,
                                                      torch.Tensor]],
        intermediate_inputs: Optional[IntermediateTensors],
        kv_caches: List[torch.Tensor],
        attn_metadata: AttentionMetadata,
        memory_pool: Optional[Tuple[int, int]],
        stream: torch.cuda.Stream,
        **kwargs,
    ) -> Union[torch.Tensor, IntermediateTensors]:
        assert self._graph is None
        # Run the model a few times without capturing the graph.
        # This is to make sure that the captured graph does not include the
        # kernel launches for initial benchmarking (e.g., Triton autotune).
        # Note one iteration is not enough for torch.jit.script
        for _ in range(_NUM_WARMUP_ITERS):
            self.model(
                input_ids,
                positions,
                kv_caches,
                attn_metadata,
                intermediate_inputs,
                **kwargs,
            )
        torch.cuda.synchronize()

        # Capture the graph.
        self._graph = torch.cuda.CUDAGraph()
        with torch.cuda.graph(self._graph, pool=memory_pool, stream=stream):
            output_hidden_or_intermediate_states = self.model(
                input_ids,
                positions,
                kv_caches,
                attn_metadata,
                intermediate_inputs,
                **kwargs,
            )
            if hidden_or_intermediate_states is not None:
                if get_pp_group().is_last_rank:
                    hidden_or_intermediate_states.copy_(
                        output_hidden_or_intermediate_states)
                else:
                    for key in hidden_or_intermediate_states.tensors:
                        hidden_or_intermediate_states[key].copy_(
                            output_hidden_or_intermediate_states[key])
            else:
                hidden_or_intermediate_states = (
                    output_hidden_or_intermediate_states)

            del output_hidden_or_intermediate_states
            # make sure `output_hidden_states` is deleted
            # in the graph's memory pool
            gc.collect()
        torch.cuda.synchronize()

        # Save the input and output buffers.
        if self.backend_name == "flashinfer":
            self.input_buffers = {
                "input_ids": input_ids,
                "positions": positions,
                "kv_caches": kv_caches,
                "slot_mapping": attn_metadata.slot_mapping,
                **kwargs,
            }
        else:
            self.input_buffers = {
                "input_ids": input_ids,
                "positions": positions,
                "kv_caches": kv_caches,
                "slot_mapping": attn_metadata.slot_mapping,
                "seq_lens_tensor":
                attn_metadata.decode_metadata.seq_lens_tensor,
                "block_tables": attn_metadata.decode_metadata.block_tables,
                **kwargs,
            }
        if intermediate_inputs is not None:
            self.input_buffers.update(intermediate_inputs.tensors)
        if get_pp_group().is_last_rank:
            self.output_buffers = {
                "hidden_states": hidden_or_intermediate_states
            }
        else:
            self.output_buffers = hidden_or_intermediate_states
        return hidden_or_intermediate_states

    def forward(
        self,
        input_ids: torch.Tensor,
        positions: torch.Tensor,
        kv_caches: List[torch.Tensor],
        attn_metadata: AttentionMetadata,
        intermediate_tensors: Optional[IntermediateTensors],
        **kwargs,
    ) -> torch.Tensor:
        # KV caches are fixed tensors, so we don't need to copy them.
        del kv_caches

        # Copy the input tensors to the input buffers.
        self.input_buffers["input_ids"].copy_(input_ids, non_blocking=True)
        self.input_buffers["positions"].copy_(positions, non_blocking=True)
        self.input_buffers["slot_mapping"].copy_(attn_metadata.slot_mapping,
                                                 non_blocking=True)
        if self.backend_name != "flashinfer":
            self.input_buffers["seq_lens_tensor"].copy_(
                attn_metadata.decode_metadata.seq_lens_tensor,
                non_blocking=True)
            self.input_buffers["block_tables"].copy_(
                attn_metadata.decode_metadata.block_tables, non_blocking=True)
        if "seqlen_agnostic_capture_inputs" in self.input_buffers:
            self.model.copy_inputs_before_cuda_graphs(self.input_buffers,
                                                      **kwargs)
        if intermediate_tensors is not None:
            for key in intermediate_tensors.tensors:
                if key != "model_execute_time" and key != "model_forward_time":
                    self.input_buffers[key].copy_(intermediate_tensors[key],
                                                  non_blocking=True)
        # Run the graph.
        self.graph.replay()
        # Return the output tensor.
        if get_pp_group().is_last_rank:
            return self.output_buffers["hidden_states"]

        return self.output_buffers

    def __call__(self, *args, **kwargs):
        return self.forward(*args, **kwargs)


def _get_graph_batch_size(batch_size: int) -> int:
    """Returns the padded batch size given actual batch size.

    Batch sizes are 1, 2, 4, _BATCH_SIZE_ALIGNMENT,
    2*_BATCH_SIZE_ALIGNMENT, 3*_BATCH_SIZE_ALIGNMENT...
    """
    if batch_size <= 2:
        return batch_size
    elif batch_size <= 4:
        return 4
    else:
        return ((batch_size + _BATCH_SIZE_ALIGNMENT - 1) //
                _BATCH_SIZE_ALIGNMENT * _BATCH_SIZE_ALIGNMENT)<|MERGE_RESOLUTION|>--- conflicted
+++ resolved
@@ -887,20 +887,8 @@
             SamplingMetadataCache()
 
     def load_model(self) -> None:
-<<<<<<< HEAD
+        logger.info("Starting to load model %s...", self.model_config.model)
         with CudaMemoryProfiler(device=self.device_config.device) as m:
-            self.model = get_model(
-                model_config=self.model_config,
-                device_config=self.device_config,
-                load_config=self.load_config,
-                lora_config=self.lora_config,
-                vision_language_config=self.vision_language_config,
-                parallel_config=self.parallel_config,
-                scheduler_config=self.scheduler_config,
-            )
-=======
-        logger.info("Starting to load model %s...", self.model_config.model)
-        with CudaMemoryProfiler() as m:
             self.model = get_model(model_config=self.model_config,
                                    device_config=self.device_config,
                                    load_config=self.load_config,
@@ -909,7 +897,6 @@
                                    parallel_config=self.parallel_config,
                                    scheduler_config=self.scheduler_config,
                                    cache_config=self.cache_config)
->>>>>>> e6803499
 
         self.model_memory_usage = m.consumed_memory
         logger.info("Loading model weights took %.4f GB",
@@ -1226,14 +1213,8 @@
         slot_mapping = torch.empty(max_batch_size,
                                    dtype=torch.long).to(self.device)
         slot_mapping.fill_(_PAD_SLOT_ID)
-<<<<<<< HEAD
-        context_lens = torch.ones(max_batch_size,
-                                  dtype=torch.int32).to(self.device)
-        block_tables = torch.from_numpy(self.graph_block_tables).to(
-            self.device)
-=======
-        seq_lens = torch.ones(max_batch_size, dtype=torch.int32).cuda()
-        block_tables = torch.from_numpy(self.graph_block_tables).cuda()
+        seq_lens = torch.ones(max_batch_size, dtype=torch.int32, device=self.device)
+        block_tables = torch.from_numpy(self.graph_block_tables, device=self.device)
         intermediate_inputs = None
         if not get_pp_group().is_first_rank:
             intermediate_inputs = self.model.make_empty_intermediate_tensors(
@@ -1246,7 +1227,6 @@
         hidden_or_intermediate_states: List[Optional[torch.Tensor]] = [
             None
         ] * self.parallel_config.pipeline_parallel_size
->>>>>>> e6803499
 
         graph_batch_size = _get_graph_batch_size(
             self.scheduler_config.max_num_seqs)
