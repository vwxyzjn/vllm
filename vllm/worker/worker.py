--- conflicted
+++ resolved
@@ -237,13 +237,6 @@
 
     def _init_cache_engine(self):
         assert self.cache_config.num_gpu_blocks is not None
-<<<<<<< HEAD
-        self.cache_engine = CacheEngine(self.cache_config, self.model_config,
-                                        self.parallel_config,
-                                        self.device_config)
-        self.gpu_cache = self.cache_engine.gpu_cache
-        self.model_runner.set_block_size(self.cache_engine.block_size)
-=======
         self.cache_engine = [
             CacheEngine(self.cache_config, self.model_config,
                         self.parallel_config, self.device_config)
@@ -253,7 +246,6 @@
             self.cache_engine[ve].gpu_cache
             for ve in range(self.parallel_config.pipeline_parallel_size)
         ]
->>>>>>> e6803499
 
     def _warm_up_model(self) -> None:
         if not self.model_config.enforce_eager:
